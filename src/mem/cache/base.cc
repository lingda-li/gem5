--- conflicted
+++ resolved
@@ -283,15 +283,10 @@
                 DPRINTF(Cache, "%s coalescing MSHR for %s\n", __func__,
                         pkt->print());
 
-<<<<<<< HEAD
-                assert(pkt->req->masterId() < system->maxMasters());
-                stats.cmdStats(pkt).mshr_hits[pkt->req->masterId()]++;
+                assert(pkt->req->requestorId() < system->maxRequestors());
+                stats.cmdStats(pkt).mshrHits[pkt->req->requestorId()]++;
                 // Clear the depth of an access that hits in MSHR.
                 pkt->req->clearAccessDepth();
-=======
-                assert(pkt->req->requestorId() < system->maxRequestors());
-                stats.cmdStats(pkt).mshrHits[pkt->req->requestorId()]++;
->>>>>>> 141cc37c
 
                 // We use forward_time here because it is the same
                 // considering new targets. We have multiple
