/*
 * Copyright (c) 2010-2012, 2014 ARM Limited
 * All rights reserved
 *
 * The license below extends only to copyright in the software and shall
 * not be construed as granting a license to any other intellectual
 * property including but not limited to intellectual property relating
 * to a hardware implementation of the functionality of the software
 * licensed hereunder.  You may use the software subject to the license
 * terms below provided that you ensure that this notice is replicated
 * unmodified and in its entirety in all distributions of the software,
 * modified or unmodified, in source code or in binary form.
 *
 * Copyright (c) 2004-2006 The Regents of The University of Michigan
 * All rights reserved.
 *
 * Redistribution and use in source and binary forms, with or without
 * modification, are permitted provided that the following conditions are
 * met: redistributions of source code must retain the above copyright
 * notice, this list of conditions and the following disclaimer;
 * redistributions in binary form must reproduce the above copyright
 * notice, this list of conditions and the following disclaimer in the
 * documentation and/or other materials provided with the distribution;
 * neither the name of the copyright holders nor the names of its
 * contributors may be used to endorse or promote products derived from
 * this software without specific prior written permission.
 *
 * THIS SOFTWARE IS PROVIDED BY THE COPYRIGHT HOLDERS AND CONTRIBUTORS
 * "AS IS" AND ANY EXPRESS OR IMPLIED WARRANTIES, INCLUDING, BUT NOT
 * LIMITED TO, THE IMPLIED WARRANTIES OF MERCHANTABILITY AND FITNESS FOR
 * A PARTICULAR PURPOSE ARE DISCLAIMED. IN NO EVENT SHALL THE COPYRIGHT
 * OWNER OR CONTRIBUTORS BE LIABLE FOR ANY DIRECT, INDIRECT, INCIDENTAL,
 * SPECIAL, EXEMPLARY, OR CONSEQUENTIAL DAMAGES (INCLUDING, BUT NOT
 * LIMITED TO, PROCUREMENT OF SUBSTITUTE GOODS OR SERVICES; LOSS OF USE,
 * DATA, OR PROFITS; OR BUSINESS INTERRUPTION) HOWEVER CAUSED AND ON ANY
 * THEORY OF LIABILITY, WHETHER IN CONTRACT, STRICT LIABILITY, OR TORT
 * (INCLUDING NEGLIGENCE OR OTHERWISE) ARISING IN ANY WAY OUT OF THE USE
 * OF THIS SOFTWARE, EVEN IF ADVISED OF THE POSSIBILITY OF SUCH DAMAGE.
 */

#ifndef __CPU_O3_FETCH_HH__
#define __CPU_O3_FETCH_HH__

#include "arch/generic/decoder.hh"
#include "arch/generic/mmu.hh"
#include "base/statistics.hh"
#include "config/the_isa.hh"
#include "cpu/o3/comm.hh"
#include "cpu/o3/dyn_inst_ptr.hh"
#include "cpu/o3/limits.hh"
#include "cpu/pc_event.hh"
#include "cpu/pred/bpred_unit.hh"
#include "cpu/timebuf.hh"
#include "cpu/translation.hh"
#include "enums/SMTFetchPolicy.hh"
#include "mem/packet.hh"
#include "mem/port.hh"
#include "sim/eventq.hh"
#include "sim/probe/probe.hh"

namespace gem5
{

struct O3CPUParams;

namespace o3
{

class CPU;

/**
 * Fetch class handles both single threaded and SMT fetch. Its
 * width is specified by the parameters; each cycle it tries to fetch
 * that many instructions. It supports using a branch predictor to
 * predict direction and targets.
 * It supports the idling functionality of the CPU by indicating to
 * the CPU when it is active and inactive.
 */
class Fetch
{
  public:
    /**
     * IcachePort class for instruction fetch.
     */
    class IcachePort : public RequestPort
    {
      protected:
        /** Pointer to fetch. */
        Fetch *fetch;

      public:
        /** Default constructor. */
        IcachePort(Fetch *_fetch, CPU *_cpu);

      protected:

        /** Timing version of receive.  Handles setting fetch to the
         * proper status to start fetching. */
        virtual bool recvTimingResp(PacketPtr pkt);

        /** Handles doing a retry of a failed fetch. */
        virtual void recvReqRetry();
    };

    class FetchTranslation : public BaseMMU::Translation
    {
      protected:
        Fetch *fetch;

      public:
        FetchTranslation(Fetch *_fetch) : fetch(_fetch) {}

        void markDelayed() {}

        void
<<<<<<< HEAD
        finish(const Fault &fault, const RequestPtr &req, ThreadContext *tc,
               BaseTLB::Mode mode, int *depths, Addr *addrs)
        {
            assert(mode == BaseTLB::Execute);
            fetch->finishTranslation(fault, req, depths, addrs);
=======
        finish(const Fault &fault, const RequestPtr &req,
            gem5::ThreadContext *tc, BaseMMU::Mode mode)
        {
            assert(mode == BaseMMU::Execute);
            fetch->finishTranslation(fault, req);
>>>>>>> 141cc37c
            delete this;
        }
    };

  private:
    /* Event to delay delivery of a fetch translation result in case of
     * a fault and the nop to carry the fault cannot be generated
     * immediately */
    class FinishTranslationEvent : public Event
    {
      private:
        Fetch *fetch;
        Fault fault;
        RequestPtr req;

      public:
        FinishTranslationEvent(Fetch *_fetch)
            : fetch(_fetch), req(nullptr)
        {}

        void setFault(Fault _fault) { fault = _fault; }
        void setReq(const RequestPtr &_req) { req = _req; }

        /** Process the delayed finish translation */
        void
        process()
        {
            assert(fetch->numInst < fetch->fetchWidth);
            fetch->finishTranslation(fault, req);
        }

        const char *
        description() const
        {
            return "CPU FetchFinishTranslation";
        }
      };

  public:
    /** Overall fetch status. Used to determine if the CPU can
     * deschedule itsef due to a lack of activity.
     */
    enum FetchStatus
    {
        Active,
        Inactive
    };

    /** Individual thread status. */
    enum ThreadStatus
    {
        Running,
        Idle,
        Squashing,
        Blocked,
        Fetching,
        TrapPending,
        QuiescePending,
        ItlbWait,
        IcacheWaitResponse,
        IcacheWaitRetry,
        IcacheAccessComplete,
        NoGoodAddr
    };

  private:
    /** Fetch status. */
    FetchStatus _status;

    /** Per-thread status. */
    ThreadStatus fetchStatus[MaxThreads];

    /** Fetch policy. */
    SMTFetchPolicy fetchPolicy;

    /** List that has the threads organized by priority. */
    std::list<ThreadID> priorityList;

    /** Probe points. */
    ProbePointArg<DynInstPtr> *ppFetch;
    /** To probe when a fetch request is successfully sent. */
    ProbePointArg<RequestPtr> *ppFetchRequestSent;

  public:
    /** Fetch constructor. */
    Fetch(CPU *_cpu, const O3CPUParams &params);

    /** Returns the name of fetch. */
    std::string name() const;


    /** Registers probes. */
    void regProbePoints();

    /** Sets the main backwards communication time buffer pointer. */
    void setTimeBuffer(TimeBuffer<TimeStruct> *time_buffer);

    /** Sets pointer to list of active threads. */
    void setActiveThreads(std::list<ThreadID> *at_ptr);

    /** Sets pointer to time buffer used to communicate to the next stage. */
    void setFetchQueue(TimeBuffer<FetchStruct> *fq_ptr);

    /** Initialize stage. */
    void startupStage();

    /** Clear all thread-specific states*/
    void clearStates(ThreadID tid);

    /** Handles retrying the fetch access. */
    void recvReqRetry();

    /** Processes cache completion event. */
    void processCacheCompletion(PacketPtr pkt);

    /** Resume after a drain. */
    void drainResume();

    /** Perform sanity checks after a drain. */
    void drainSanityCheck() const;

    /** Has the stage drained? */
    bool isDrained() const;

    /** Takes over from another CPU's thread. */
    void takeOverFrom();

    /**
     * Stall the fetch stage after reaching a safe drain point.
     *
     * The CPU uses this method to stop fetching instructions from a
     * thread that has been drained. The drain stall is different from
     * all other stalls in that it is signaled instantly from the
     * commit stage (without the normal communication delay) when it
     * has reached a safe point to drain from.
     */
    void drainStall(ThreadID tid);

    /** Tells fetch to wake up from a quiesce instruction. */
    void wakeFromQuiesce();

    /** For priority-based fetch policies, need to keep update priorityList */
    void deactivateThread(ThreadID tid);
  private:
    /** Reset this pipeline stage */
    void resetStage();

    /** Changes the status of this stage to active, and indicates this
     * to the CPU.
     */
    void switchToActive();

    /** Changes the status of this stage to inactive, and indicates
     * this to the CPU.
     */
    void switchToInactive();

    /**
     * Looks up in the branch predictor to see if the next PC should be
     * either next PC+=MachInst or a branch target.
     * @param next_PC Next PC variable passed in by reference.  It is
     * expected to be set to the current PC; it will be updated with what
     * the next PC will be.
     * @param next_NPC Used for ISAs which use delay slots.
     * @return Whether or not a branch was predicted as taken.
     */
    bool lookupAndUpdateNextPC(const DynInstPtr &inst, PCStateBase &pc);

    /**
     * Fetches the cache line that contains the fetch PC.  Returns any
     * fault that happened.  Puts the data into the class variable
     * fetchBuffer, which may not hold the entire fetched cache line.
     * @param vaddr The memory address that is being fetched from.
     * @param ret_fault The fault reference that will be set to the result of
     * the icache access.
     * @param tid Thread id.
     * @param pc The actual PC of the current instruction.
     * @return Any fault that occured.
     */
    bool fetchCacheLine(Addr vaddr, ThreadID tid, Addr pc);
    void finishTranslation(const Fault &fault, const RequestPtr &mem_req,
                           int *depths = NULL, Addr *addrs = NULL);


    /** Check if an interrupt is pending and that we need to handle
     */
    bool checkInterrupt(Addr pc) { return interruptPending; }

    /** Squashes a specific thread and resets the PC. */
    void doSquash(const PCStateBase &new_pc, const DynInstPtr squashInst,
            ThreadID tid);

    /** Squashes a specific thread and resets the PC. Also tells the CPU to
     * remove any instructions between fetch and decode
     *  that should be sqaushed.
     */
    void squashFromDecode(const PCStateBase &new_pc,
                          const DynInstPtr squashInst,
                          const InstSeqNum seq_num, ThreadID tid);

    /** Checks if a thread is stalled. */
    bool checkStall(ThreadID tid) const;

    /** Updates overall fetch stage status; to be called at the end of each
     * cycle. */
    FetchStatus updateFetchStatus();

  public:
    /** Squashes a specific thread and resets the PC. Also tells the CPU to
     * remove any instructions that are not in the ROB. The source of this
     * squash should be the commit stage.
     */
    void squash(const PCStateBase &new_pc, const InstSeqNum seq_num,
                DynInstPtr squashInst, ThreadID tid);

    /** Ticks the fetch stage, processing all inputs signals and fetching
     * as many instructions as possible.
     */
    void tick();

    /** Checks all input signals and updates the status as necessary.
     *  @return: Returns if the status has changed due to input signals.
     */
    bool checkSignalsAndUpdate(ThreadID tid);

    /** Does the actual fetching of instructions and passing them on to the
     * next stage.
     * @param status_change fetch() sets this variable if there was a status
     * change (ie switching to IcacheMissStall).
     */
    void fetch(bool &status_change);

    /** Align a PC to the start of a fetch buffer block. */
    Addr fetchBufferAlignPC(Addr addr)
    {
        return (addr & ~(fetchBufferMask));
    }

    /** The decoder. */
    InstDecoder *decoder[MaxThreads];

    RequestPort &getInstPort() { return icachePort; }

  private:
    DynInstPtr buildInst(ThreadID tid, StaticInstPtr staticInst,
            StaticInstPtr curMacroop, const PCStateBase &this_pc,
            const PCStateBase &next_pc, bool trace);

    /** Returns the appropriate thread to fetch, given the fetch policy. */
    ThreadID getFetchingThread();

    /** Returns the appropriate thread to fetch using a round robin policy. */
    ThreadID roundRobin();

    /** Returns the appropriate thread to fetch using the IQ count policy. */
    ThreadID iqCount();

    /** Returns the appropriate thread to fetch using the LSQ count policy. */
    ThreadID lsqCount();

    /** Returns the appropriate thread to fetch using the branch count
     * policy. */
    ThreadID branchCount();

    /** Pipeline the next I-cache access to the current one. */
    void pipelineIcacheAccesses(ThreadID tid);

    /** Profile the reasons of fetch stall. */
    void profileStall(ThreadID tid);

  private:
    /** Pointer to the O3CPU. */
    CPU *cpu;

    /** Time buffer interface. */
    TimeBuffer<TimeStruct> *timeBuffer;

    /** Wire to get decode's information from backwards time buffer. */
    TimeBuffer<TimeStruct>::wire fromDecode;

    /** Wire to get rename's information from backwards time buffer. */
    TimeBuffer<TimeStruct>::wire fromRename;

    /** Wire to get iew's information from backwards time buffer. */
    TimeBuffer<TimeStruct>::wire fromIEW;

    /** Wire to get commit's information from backwards time buffer. */
    TimeBuffer<TimeStruct>::wire fromCommit;

    //Might be annoying how this name is different than the queue.
    /** Wire used to write any information heading to decode. */
    TimeBuffer<FetchStruct>::wire toDecode;

    /** BPredUnit. */
    branch_prediction::BPredUnit *branchPred;

    std::unique_ptr<PCStateBase> pc[MaxThreads];

    Addr fetchOffset[MaxThreads];

    StaticInstPtr macroop[MaxThreads];

    /** Can the fetch stage redirect from an interrupt on this instruction? */
    bool delayedCommit[MaxThreads];

    /** Memory request used to access cache. */
    RequestPtr memReq[MaxThreads];

    /** Variable that tracks if fetch has written to the time buffer this
     * cycle. Used to tell CPU if there is activity this cycle.
     */
    bool wroteToTimeBuffer;

    /** Tracks how many instructions has been fetched this cycle. */
    int numInst;

    /** Source of possible stalls. */
    struct Stalls
    {
        bool decode;
        bool drain;
    };

    /** Tracks which stages are telling fetch to stall. */
    Stalls stalls[MaxThreads];

    /** Decode to fetch delay. */
    Cycles decodeToFetchDelay;

    /** Rename to fetch delay. */
    Cycles renameToFetchDelay;

    /** IEW to fetch delay. */
    Cycles iewToFetchDelay;

    /** Commit to fetch delay. */
    Cycles commitToFetchDelay;

    /** The width of fetch in instructions. */
    unsigned fetchWidth;

    /** The width of decode in instructions. */
    unsigned decodeWidth;

    /** Is the cache blocked?  If so no threads can access it. */
    bool cacheBlocked;

    /** The packet that is waiting to be retried. */
    PacketPtr retryPkt;

    /** The thread that is waiting on the cache to tell fetch to retry. */
    ThreadID retryTid;

    /** Cache block size. */
    unsigned int cacheBlkSize;

    /** The size of the fetch buffer in bytes. The fetch buffer
     *  itself may be smaller than a cache line.
     */
    unsigned fetchBufferSize;

    /** Mask to align a fetch address to a fetch buffer boundary. */
    Addr fetchBufferMask;

    /** The fetch data that is being fetched and buffered. */
    uint8_t *fetchBuffer[MaxThreads];

    /** The PC of the first instruction loaded into the fetch buffer. */
    Addr fetchBufferPC[MaxThreads];

    /** The size of the fetch queue in micro-ops */
    unsigned fetchQueueSize;

    /** Queue of fetched instructions. Per-thread to prevent HoL blocking. */
    std::deque<DynInstPtr> fetchQueue[MaxThreads];

    /** Whether or not the fetch buffer data is valid. */
    bool fetchBufferValid[MaxThreads];

    /** Size of instructions. */
    int instSize;

    /** Icache stall statistics. */
    Counter lastIcacheStall[MaxThreads];

    /** List of Active Threads */
    std::list<ThreadID> *activeThreads;

    /** Number of threads. */
    ThreadID numThreads;

    /** Number of threads that are actively fetching. */
    ThreadID numFetchingThreads;

    /** Thread ID being fetched. */
    ThreadID threadFetched;

    /** Checks if there is an interrupt pending.  If there is, fetch
     * must stop once it is not fetching PAL instructions.
     */
    bool interruptPending;

    /** Instruction port. Note that it has to appear after the fetch stage. */
    IcachePort icachePort;

    /** Set to true if a pipelined I-cache request should be issued. */
    bool issuePipelinedIfetch[MaxThreads];

    /** Event used to delay fault generation of translation faults */
    FinishTranslationEvent finishTranslationEvent;

<<<<<<< HEAD
    // @todo: Consider making these vectors and tracking on a per thread basis.
    /** Stat for total number of cycles stalled due to an icache miss. */
    Stats::Scalar icacheStallCycles;
    /** Stat for total number of fetched instructions. */
    Stats::Scalar fetchedInsts;
    /** Total number of fetched branches. */
    Stats::Scalar fetchedBranches;
    /** Stat for total number of predicted branches. */
    Stats::Scalar predictedBranches;
    /** Stat for total number of cycles spent fetching. */
    Stats::Scalar fetchCycles;
    /** Stat for total number of cycles spent squashing. */
    Stats::Scalar fetchSquashCycles;
    /** Stat for total number of cycles spent waiting for translation */
    Stats::Scalar fetchTlbCycles;
    /** Stat for total number of cycles spent blocked due to other stages in
     * the pipeline.
     */
    Stats::Scalar fetchIdleCycles;
    /** Total number of cycles spent blocked. */
    Stats::Scalar fetchBlockedCycles;
    /** Total number of cycles spent in any other state. */
    Stats::Scalar fetchMiscStallCycles;
    /** Total number of cycles spent in waiting for drains. */
    Stats::Scalar fetchPendingDrainCycles;
    /** Total number of stall cycles caused by no active threads to run. */
    Stats::Scalar fetchNoActiveThreadStallCycles;
    /** Total number of stall cycles caused by pending traps. */
    Stats::Scalar fetchPendingTrapStallCycles;
    /** Total number of stall cycles caused by pending quiesce instructions. */
    Stats::Scalar fetchPendingQuiesceStallCycles;
    /** Total number of stall cycles caused by I-cache wait retrys. */
    Stats::Scalar fetchIcacheWaitRetryStallCycles;
    /** Stat for total number of fetched cache lines. */
    Stats::Scalar fetchedCacheLines;
    /** Total number of outstanding icache accesses that were dropped
     * due to a squash.
     */
    Stats::Scalar fetchIcacheSquashes;
    /** Total number of outstanding tlb accesses that were dropped
     * due to a squash.
     */
    Stats::Scalar fetchTlbSquashes;
    /** Distribution of number of instructions fetched each cycle. */
    Stats::Distribution fetchNisnDist;
    /** Rate of how often fetch was idle. */
    Stats::Formula idleRate;
    /** Number of branch fetches per cycle. */
    Stats::Formula branchRate;
    /** Number of instruction fetched per cycle. */
    Stats::Formula fetchRate;

    // Last fetch depth.
    int depth = 0;
    int writebacks[4] = {0, 0, 0, 0};
    // Last itlb table walking depth.
    int walkDepth[4] = {-1, -1, -1, -1};
    Addr walkAddr[4] = {0, 0, 0, 0};
    // In the status of phase squash.
    bool phaseSquash;
=======
  protected:
    struct FetchStatGroup : public statistics::Group
    {
        FetchStatGroup(CPU *cpu, Fetch *fetch);
        // @todo: Consider making these
        // vectors and tracking on a per thread basis.
        /** Stat for total number of cycles stalled due to an icache miss. */
        statistics::Scalar icacheStallCycles;
        /** Stat for total number of fetched instructions. */
        statistics::Scalar insts;
        /** Total number of fetched branches. */
        statistics::Scalar branches;
        /** Stat for total number of predicted branches. */
        statistics::Scalar predictedBranches;
        /** Stat for total number of cycles spent fetching. */
        statistics::Scalar cycles;
        /** Stat for total number of cycles spent squashing. */
        statistics::Scalar squashCycles;
        /** Stat for total number of cycles spent waiting for translation */
        statistics::Scalar tlbCycles;
        /** Stat for total number of cycles
         *  spent blocked due to other stages in
         * the pipeline.
         */
        statistics::Scalar idleCycles;
        /** Total number of cycles spent blocked. */
        statistics::Scalar blockedCycles;
        /** Total number of cycles spent in any other state. */
        statistics::Scalar miscStallCycles;
        /** Total number of cycles spent in waiting for drains. */
        statistics::Scalar pendingDrainCycles;
        /** Total number of stall cycles caused by no active threads to run. */
        statistics::Scalar noActiveThreadStallCycles;
        /** Total number of stall cycles caused by pending traps. */
        statistics::Scalar pendingTrapStallCycles;
        /** Total number of stall cycles
         *  caused by pending quiesce instructions. */
        statistics::Scalar pendingQuiesceStallCycles;
        /** Total number of stall cycles caused by I-cache wait retrys. */
        statistics::Scalar icacheWaitRetryStallCycles;
        /** Stat for total number of fetched cache lines. */
        statistics::Scalar cacheLines;
        /** Total number of outstanding icache accesses that were dropped
         * due to a squash.
         */
        statistics::Scalar icacheSquashes;
        /** Total number of outstanding tlb accesses that were dropped
         * due to a squash.
         */
        statistics::Scalar tlbSquashes;
        /** Distribution of number of instructions fetched each cycle. */
        statistics::Distribution nisnDist;
        /** Rate of how often fetch was idle. */
        statistics::Formula idleRate;
        /** Number of branch fetches per cycle. */
        statistics::Formula branchRate;
        /** Number of instruction fetched per cycle. */
        statistics::Formula rate;
    } fetchStats;
>>>>>>> 141cc37c
};

} // namespace o3
} // namespace gem5

#endif //__CPU_O3_FETCH_HH__<|MERGE_RESOLUTION|>--- conflicted
+++ resolved
@@ -113,19 +113,12 @@
         void markDelayed() {}
 
         void
-<<<<<<< HEAD
-        finish(const Fault &fault, const RequestPtr &req, ThreadContext *tc,
-               BaseTLB::Mode mode, int *depths, Addr *addrs)
-        {
-            assert(mode == BaseTLB::Execute);
-            fetch->finishTranslation(fault, req, depths, addrs);
-=======
         finish(const Fault &fault, const RequestPtr &req,
-            gem5::ThreadContext *tc, BaseMMU::Mode mode)
+            gem5::ThreadContext *tc, BaseMMU::Mode mode, int *depths,
+            Addr *addrs)
         {
             assert(mode == BaseMMU::Execute);
-            fetch->finishTranslation(fault, req);
->>>>>>> 141cc37c
+            fetch->finishTranslation(fault, req, depths, addrs);
             delete this;
         }
     };
@@ -537,59 +530,6 @@
     /** Event used to delay fault generation of translation faults */
     FinishTranslationEvent finishTranslationEvent;
 
-<<<<<<< HEAD
-    // @todo: Consider making these vectors and tracking on a per thread basis.
-    /** Stat for total number of cycles stalled due to an icache miss. */
-    Stats::Scalar icacheStallCycles;
-    /** Stat for total number of fetched instructions. */
-    Stats::Scalar fetchedInsts;
-    /** Total number of fetched branches. */
-    Stats::Scalar fetchedBranches;
-    /** Stat for total number of predicted branches. */
-    Stats::Scalar predictedBranches;
-    /** Stat for total number of cycles spent fetching. */
-    Stats::Scalar fetchCycles;
-    /** Stat for total number of cycles spent squashing. */
-    Stats::Scalar fetchSquashCycles;
-    /** Stat for total number of cycles spent waiting for translation */
-    Stats::Scalar fetchTlbCycles;
-    /** Stat for total number of cycles spent blocked due to other stages in
-     * the pipeline.
-     */
-    Stats::Scalar fetchIdleCycles;
-    /** Total number of cycles spent blocked. */
-    Stats::Scalar fetchBlockedCycles;
-    /** Total number of cycles spent in any other state. */
-    Stats::Scalar fetchMiscStallCycles;
-    /** Total number of cycles spent in waiting for drains. */
-    Stats::Scalar fetchPendingDrainCycles;
-    /** Total number of stall cycles caused by no active threads to run. */
-    Stats::Scalar fetchNoActiveThreadStallCycles;
-    /** Total number of stall cycles caused by pending traps. */
-    Stats::Scalar fetchPendingTrapStallCycles;
-    /** Total number of stall cycles caused by pending quiesce instructions. */
-    Stats::Scalar fetchPendingQuiesceStallCycles;
-    /** Total number of stall cycles caused by I-cache wait retrys. */
-    Stats::Scalar fetchIcacheWaitRetryStallCycles;
-    /** Stat for total number of fetched cache lines. */
-    Stats::Scalar fetchedCacheLines;
-    /** Total number of outstanding icache accesses that were dropped
-     * due to a squash.
-     */
-    Stats::Scalar fetchIcacheSquashes;
-    /** Total number of outstanding tlb accesses that were dropped
-     * due to a squash.
-     */
-    Stats::Scalar fetchTlbSquashes;
-    /** Distribution of number of instructions fetched each cycle. */
-    Stats::Distribution fetchNisnDist;
-    /** Rate of how often fetch was idle. */
-    Stats::Formula idleRate;
-    /** Number of branch fetches per cycle. */
-    Stats::Formula branchRate;
-    /** Number of instruction fetched per cycle. */
-    Stats::Formula fetchRate;
-
     // Last fetch depth.
     int depth = 0;
     int writebacks[4] = {0, 0, 0, 0};
@@ -598,7 +538,7 @@
     Addr walkAddr[4] = {0, 0, 0, 0};
     // In the status of phase squash.
     bool phaseSquash;
-=======
+
   protected:
     struct FetchStatGroup : public statistics::Group
     {
@@ -658,7 +598,6 @@
         /** Number of instruction fetched per cycle. */
         statistics::Formula rate;
     } fetchStats;
->>>>>>> 141cc37c
 };
 
 } // namespace o3
