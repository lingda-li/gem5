--- conflicted
+++ resolved
@@ -1206,15 +1206,7 @@
     flags.set(Flag::Complete);
     assert(pkt == _packets.front());
     _port.completeDataAccess(pkt);
-<<<<<<< HEAD
-
-    // Record cache hit level info.
-    _inst->cachedepth = pkt->req->getAccessDepth();
-    for (int i = 0; i < 4; i++)
-      _inst->dWritebacks[i] = pkt->req->writebacks[i];
-=======
     _hasStaleTranslation = false;
->>>>>>> b88f814e
     return true;
 }
 
@@ -1240,16 +1232,7 @@
         _port.completeDataAccess(resp);
         delete resp;
     }
-<<<<<<< HEAD
-
-    // Record cache hit level info.
-    _inst->cachedepth = std::max(_inst->cachedepth, pkt->req->getAccessDepth());
-    for (int i = 0; i < 4; i++)
-      _inst->dWritebacks[i] =
-          std::max(_inst->dWritebacks[i], pkt->req->writebacks[i]);
-=======
     _hasStaleTranslation = false;
->>>>>>> b88f814e
     return true;
 }
 
