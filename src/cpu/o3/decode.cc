/*
 * Copyright (c) 2012, 2014 ARM Limited
 * All rights reserved
 *
 * The license below extends only to copyright in the software and shall
 * not be construed as granting a license to any other intellectual
 * property including but not limited to intellectual property relating
 * to a hardware implementation of the functionality of the software
 * licensed hereunder.  You may use the software subject to the license
 * terms below provided that you ensure that this notice is replicated
 * unmodified and in its entirety in all distributions of the software,
 * modified or unmodified, in source code or in binary form.
 *
 * Copyright (c) 2004-2006 The Regents of The University of Michigan
 * All rights reserved.
 *
 * Redistribution and use in source and binary forms, with or without
 * modification, are permitted provided that the following conditions are
 * met: redistributions of source code must retain the above copyright
 * notice, this list of conditions and the following disclaimer;
 * redistributions in binary form must reproduce the above copyright
 * notice, this list of conditions and the following disclaimer in the
 * documentation and/or other materials provided with the distribution;
 * neither the name of the copyright holders nor the names of its
 * contributors may be used to endorse or promote products derived from
 * this software without specific prior written permission.
 *
 * THIS SOFTWARE IS PROVIDED BY THE COPYRIGHT HOLDERS AND CONTRIBUTORS
 * "AS IS" AND ANY EXPRESS OR IMPLIED WARRANTIES, INCLUDING, BUT NOT
 * LIMITED TO, THE IMPLIED WARRANTIES OF MERCHANTABILITY AND FITNESS FOR
 * A PARTICULAR PURPOSE ARE DISCLAIMED. IN NO EVENT SHALL THE COPYRIGHT
 * OWNER OR CONTRIBUTORS BE LIABLE FOR ANY DIRECT, INDIRECT, INCIDENTAL,
 * SPECIAL, EXEMPLARY, OR CONSEQUENTIAL DAMAGES (INCLUDING, BUT NOT
 * LIMITED TO, PROCUREMENT OF SUBSTITUTE GOODS OR SERVICES; LOSS OF USE,
 * DATA, OR PROFITS; OR BUSINESS INTERRUPTION) HOWEVER CAUSED AND ON ANY
 * THEORY OF LIABILITY, WHETHER IN CONTRACT, STRICT LIABILITY, OR TORT
 * (INCLUDING NEGLIGENCE OR OTHERWISE) ARISING IN ANY WAY OUT OF THE USE
 * OF THIS SOFTWARE, EVEN IF ADVISED OF THE POSSIBILITY OF SUCH DAMAGE.
 */

#include "cpu/o3/decode.hh"

#include "arch/generic/pcstate.hh"
#include "base/trace.hh"
#include "cpu/inst_seq.hh"
#include "cpu/o3/dyn_inst.hh"
#include "cpu/o3/limits.hh"
#include "debug/Activity.hh"
#include "debug/Decode.hh"
#include "debug/O3PipeView.hh"
#include "params/BaseO3CPU.hh"
#include "sim/full_system.hh"

// clang complains about std::set being overloaded with Packet::set if
// we open up the entire namespace std
using std::list;

namespace gem5
{

namespace o3
{

Decode::Decode(CPU *_cpu, const BaseO3CPUParams &params)
    : cpu(_cpu),
      renameToDecodeDelay(params.renameToDecodeDelay),
      iewToDecodeDelay(params.iewToDecodeDelay),
      commitToDecodeDelay(params.commitToDecodeDelay),
      fetchToDecodeDelay(params.fetchToDecodeDelay),
      decodeWidth(params.decodeWidth),
      numThreads(params.numThreads),
      stats(_cpu)
{
    if (decodeWidth > MaxWidth)
        fatal("decodeWidth (%d) is larger than compiled limit (%d),\n"
             "\tincrease MaxWidth in src/cpu/o3/limits.hh\n",
             decodeWidth, static_cast<int>(MaxWidth));

    // @todo: Make into a parameter
<<<<<<< HEAD
    skidBufferMax = (fetchToDecodeDelay + 1) *  params.fetchWidth;
    // FIXME: temporary fix.
    skidBufferMax *= 2;
=======
    skidBufferMax = (fetchToDecodeDelay + 1) *  params.decodeWidth;
>>>>>>> b88f814e
    for (int tid = 0; tid < MaxThreads; tid++) {
        stalls[tid] = {false};
        decodeStatus[tid] = Idle;
        bdelayDoneSeqNum[tid] = 0;
        squashInst[tid] = nullptr;
        squashAfterDelaySlot[tid] = 0;
    }
}

void
Decode::startupStage()
{
    resetStage();
}

void
Decode::clearStates(ThreadID tid)
{
    decodeStatus[tid] = Idle;
    stalls[tid].rename = false;
}

void
Decode::resetStage()
{
    _status = Inactive;

    // Setup status, make sure stall signals are clear.
    for (ThreadID tid = 0; tid < numThreads; ++tid) {
        decodeStatus[tid] = Idle;

        stalls[tid].rename = false;
    }
}

std::string
Decode::name() const
{
    return cpu->name() + ".decode";
}

Decode::DecodeStats::DecodeStats(CPU *cpu)
    : statistics::Group(cpu, "decode"),
      ADD_STAT(idleCycles, statistics::units::Cycle::get(),
               "Number of cycles decode is idle"),
      ADD_STAT(blockedCycles, statistics::units::Cycle::get(),
               "Number of cycles decode is blocked"),
      ADD_STAT(runCycles, statistics::units::Cycle::get(),
               "Number of cycles decode is running"),
      ADD_STAT(unblockCycles, statistics::units::Cycle::get(),
               "Number of cycles decode is unblocking"),
      ADD_STAT(squashCycles, statistics::units::Cycle::get(),
               "Number of cycles decode is squashing"),
      ADD_STAT(branchResolved, statistics::units::Count::get(),
               "Number of times decode resolved a branch"),
      ADD_STAT(branchMispred, statistics::units::Count::get(),
               "Number of times decode detected a branch misprediction"),
      ADD_STAT(controlMispred, statistics::units::Count::get(),
               "Number of times decode detected an instruction incorrectly "
               "predicted as a control"),
      ADD_STAT(decodedInsts, statistics::units::Count::get(),
               "Number of instructions handled by decode"),
      ADD_STAT(squashedInsts, statistics::units::Count::get(),
               "Number of squashed instructions handled by decode")
{
    idleCycles.prereq(idleCycles);
    blockedCycles.prereq(blockedCycles);
    runCycles.prereq(runCycles);
    unblockCycles.prereq(unblockCycles);
    squashCycles.prereq(squashCycles);
    branchResolved.prereq(branchResolved);
    branchMispred.prereq(branchMispred);
    controlMispred.prereq(controlMispred);
    decodedInsts.prereq(decodedInsts);
    squashedInsts.prereq(squashedInsts);
}

void
Decode::setTimeBuffer(TimeBuffer<TimeStruct> *tb_ptr)
{
    timeBuffer = tb_ptr;

    // Setup wire to write information back to fetch.
    toFetch = timeBuffer->getWire(0);

    // Create wires to get information from proper places in time buffer.
    fromRename = timeBuffer->getWire(-renameToDecodeDelay);
    fromIEW = timeBuffer->getWire(-iewToDecodeDelay);
    fromCommit = timeBuffer->getWire(-commitToDecodeDelay);
}

void
Decode::setDecodeQueue(TimeBuffer<DecodeStruct> *dq_ptr)
{
    decodeQueue = dq_ptr;

    // Setup wire to write information to proper place in decode queue.
    toRename = decodeQueue->getWire(0);
}

void
Decode::setFetchQueue(TimeBuffer<FetchStruct> *fq_ptr)
{
    fetchQueue = fq_ptr;

    // Setup wire to read information from fetch queue.
    fromFetch = fetchQueue->getWire(-fetchToDecodeDelay);
}

void
Decode::setActiveThreads(std::list<ThreadID> *at_ptr)
{
    activeThreads = at_ptr;
}

void
Decode::drainSanityCheck() const
{
    for (ThreadID tid = 0; tid < numThreads; ++tid) {
        assert(insts[tid].empty());
        assert(skidBuffer[tid].empty());
    }
}

bool
Decode::isDrained() const
{
    for (ThreadID tid = 0; tid < numThreads; ++tid) {
        if (!insts[tid].empty() || !skidBuffer[tid].empty() ||
                (decodeStatus[tid] != Running && decodeStatus[tid] != Idle))
            return false;
    }
    return true;
}

bool
Decode::checkStall(ThreadID tid) const
{
    bool ret_val = false;

    if (stalls[tid].rename) {
        DPRINTF(Decode,"[tid:%i] Stall fom Rename stage detected.\n", tid);
        ret_val = true;
    }

    return ret_val;
}

bool
Decode::fetchInstsValid()
{
    return fromFetch->size > 0;
}

bool
Decode::block(ThreadID tid)
{
    DPRINTF(Decode, "[tid:%i] Blocking.\n", tid);

    // Add the current inputs to the skid buffer so they can be
    // reprocessed when this stage unblocks.
    skidInsert(tid);

    // If the decode status is blocked or unblocking then decode has not yet
    // signalled fetch to unblock. In that case, there is no need to tell
    // fetch to block.
    if (decodeStatus[tid] != Blocked) {
        // Set the status to Blocked.
        decodeStatus[tid] = Blocked;

        if (toFetch->decodeUnblock[tid]) {
            toFetch->decodeUnblock[tid] = false;
        } else {
            toFetch->decodeBlock[tid] = true;
            wroteToTimeBuffer = true;
        }

        return true;
    }

    return false;
}

bool
Decode::unblock(ThreadID tid)
{
    // Decode is done unblocking only if the skid buffer is empty.
    if (skidBuffer[tid].empty()) {
        DPRINTF(Decode, "[tid:%i] Done unblocking.\n", tid);
        toFetch->decodeUnblock[tid] = true;
        wroteToTimeBuffer = true;

        decodeStatus[tid] = Running;
        return true;
    }

    DPRINTF(Decode, "[tid:%i] Currently unblocking.\n", tid);

    return false;
}

void
Decode::squash(const DynInstPtr &inst, ThreadID tid)
{
    DPRINTF(Decode, "[tid:%i] [sn:%llu] Squashing due to incorrect branch "
            "prediction detected at decode.\n", tid, inst->seqNum);

    // Send back mispredict information.
    toFetch->decodeInfo[tid].branchMispredict = true;
    toFetch->decodeInfo[tid].predIncorrect = true;
    toFetch->decodeInfo[tid].mispredictInst = inst;
    toFetch->decodeInfo[tid].squash = true;
    toFetch->decodeInfo[tid].doneSeqNum = inst->seqNum;
    set(toFetch->decodeInfo[tid].nextPC, *inst->branchTarget());

    // Looking at inst->pcState().branching()
    // may yield unexpected results if the branch
    // was predicted taken but aliased in the BTB
    // with a branch jumping to the next instruction (mistarget)
    // Using PCState::branching()  will send execution on the
    // fallthrough and this will not be caught at execution (since
    // branch was correctly predicted taken)
    toFetch->decodeInfo[tid].branchTaken = inst->readPredTaken() ||
                                           inst->isUncondCtrl();

    toFetch->decodeInfo[tid].squashInst = inst;

    InstSeqNum squash_seq_num = inst->seqNum;

    // Might have to tell fetch to unblock.
    if (decodeStatus[tid] == Blocked ||
        decodeStatus[tid] == Unblocking) {
        toFetch->decodeUnblock[tid] = 1;
    }

    // Set status to squashing.
    decodeStatus[tid] = Squashing;

    for (int i=0; i<fromFetch->size; i++) {
        if (fromFetch->insts[i]->threadNumber == tid &&
            fromFetch->insts[i]->seqNum > squash_seq_num) {
            fromFetch->insts[i]->setSquashed();
        }
    }

    // Clear the instruction list and skid buffer in case they have any
    // insts in them.
    while (!insts[tid].empty()) {
        insts[tid].pop();
    }

    while (!skidBuffer[tid].empty()) {
        skidBuffer[tid].pop();
    }

    // Squash instructions up until this one
    cpu->removeInstsUntil(squash_seq_num, tid);
}

unsigned
Decode::squash(ThreadID tid)
{
    DPRINTF(Decode, "[tid:%i] Squashing.\n",tid);

    if (decodeStatus[tid] == Blocked ||
        decodeStatus[tid] == Unblocking) {
        if (FullSystem) {
            toFetch->decodeUnblock[tid] = 1;
        } else {
            // In syscall emulation, we can have both a block and a squash due
            // to a syscall in the same cycle.  This would cause both signals
            // to be high.  This shouldn't happen in full system.
            // @todo: Determine if this still happens.
            if (toFetch->decodeBlock[tid])
                toFetch->decodeBlock[tid] = 0;
            else
                toFetch->decodeUnblock[tid] = 1;
        }
    }

    // Set status to squashing.
    decodeStatus[tid] = Squashing;

    // Go through incoming instructions from fetch and squash them.
    unsigned squash_count = 0;

    for (int i=0; i<fromFetch->size; i++) {
        if (fromFetch->insts[i]->threadNumber == tid) {
            fromFetch->insts[i]->setSquashed();
            squash_count++;
        }
    }

    // Clear the instruction list and skid buffer in case they have any
    // insts in them.
    while (!insts[tid].empty()) {
        insts[tid].pop();
    }

    while (!skidBuffer[tid].empty()) {
        skidBuffer[tid].pop();
    }

    return squash_count;
}

void
Decode::skidInsert(ThreadID tid)
{
    DynInstPtr inst = NULL;

    while (!insts[tid].empty()) {
        inst = insts[tid].front();

        insts[tid].pop();

        assert(tid == inst->threadNumber);

        skidBuffer[tid].push(inst);

        DPRINTF(Decode, "Inserting [tid:%d][sn:%lli] PC: %s into decode "
                "skidBuffer %i\n", inst->threadNumber, inst->seqNum,
                inst->pcState(), skidBuffer[tid].size());
    }

    // @todo: Eventually need to enforce this by not letting a thread
    // fetch past its skidbuffer
    assert(skidBuffer[tid].size() <= skidBufferMax);
}

bool
Decode::skidsEmpty()
{
    list<ThreadID>::iterator threads = activeThreads->begin();
    list<ThreadID>::iterator end = activeThreads->end();

    while (threads != end) {
        ThreadID tid = *threads++;
        if (!skidBuffer[tid].empty())
            return false;
    }

    return true;
}

void
Decode::updateStatus()
{
    bool any_unblocking = false;

    list<ThreadID>::iterator threads = activeThreads->begin();
    list<ThreadID>::iterator end = activeThreads->end();

    while (threads != end) {
        ThreadID tid = *threads++;

        if (decodeStatus[tid] == Unblocking) {
            any_unblocking = true;
            break;
        }
    }

    // Decode will have activity if it's unblocking.
    if (any_unblocking) {
        if (_status == Inactive) {
            _status = Active;

            DPRINTF(Activity, "Activating stage.\n");

            cpu->activateStage(CPU::DecodeIdx);
        }
    } else {
        // If it's not unblocking, then decode will not have any internal
        // activity.  Switch it to inactive.
        if (_status == Active) {
            _status = Inactive;
            DPRINTF(Activity, "Deactivating stage.\n");

            cpu->deactivateStage(CPU::DecodeIdx);
        }
    }
}

void
Decode::sortInsts()
{
    int insts_from_fetch = fromFetch->size;
    for (int i = 0; i < insts_from_fetch; ++i) {
        insts[fromFetch->insts[i]->threadNumber].push(fromFetch->insts[i]);
    }
}

void
Decode::readStallSignals(ThreadID tid)
{
    if (fromRename->renameBlock[tid]) {
        stalls[tid].rename = true;
    }

    if (fromRename->renameUnblock[tid]) {
        assert(stalls[tid].rename);
        stalls[tid].rename = false;
    }
}

bool
Decode::checkSignalsAndUpdate(ThreadID tid)
{
    // Check if there's a squash signal, squash if there is.
    // Check stall signals, block if necessary.
    // If status was blocked
    //     Check if stall conditions have passed
    //         if so then go to unblocking
    // If status was Squashing
    //     check if squashing is not high.  Switch to running this cycle.

    // Update the per thread stall statuses.
    readStallSignals(tid);

    // Check squash signals from commit.
    if (fromCommit->commitInfo[tid].squash) {

        DPRINTF(Decode, "[tid:%i] Squashing instructions due to squash "
                "from commit.\n", tid);

        squash(tid);

        return true;
    }

    if (checkStall(tid)) {
        return block(tid);
    }

    if (decodeStatus[tid] == Blocked) {
        DPRINTF(Decode, "[tid:%i] Done blocking, switching to unblocking.\n",
                tid);

        decodeStatus[tid] = Unblocking;

        unblock(tid);

        return true;
    }

    if (decodeStatus[tid] == Squashing) {
        // Switch status to running if decode isn't being told to block or
        // squash this cycle.
        DPRINTF(Decode, "[tid:%i] Done squashing, switching to running.\n",
                tid);

        decodeStatus[tid] = Running;

        return false;
    }

    // If we've reached this point, we have not gotten any signals that
    // cause decode to change its status.  Decode remains the same as before.
    return false;
}

void
Decode::tick()
{
    wroteToTimeBuffer = false;

    bool status_change = false;

    toRenameIndex = 0;

    list<ThreadID>::iterator threads = activeThreads->begin();
    list<ThreadID>::iterator end = activeThreads->end();

    sortInsts();

    //Check stall and squash signals.
    while (threads != end) {
        ThreadID tid = *threads++;

        DPRINTF(Decode,"Processing [tid:%i]\n",tid);
        status_change =  checkSignalsAndUpdate(tid) || status_change;

        decode(status_change, tid);
    }

    if (status_change) {
        updateStatus();
    }

    if (wroteToTimeBuffer) {
        DPRINTF(Activity, "Activity this cycle.\n");

        cpu->activityThisCycle();
    }
}

void
Decode::decode(bool &status_change, ThreadID tid)
{
    // If status is Running or idle,
    //     call decodeInsts()
    // If status is Unblocking,
    //     buffer any instructions coming from fetch
    //     continue trying to empty skid buffer
    //     check if stall conditions have passed

    if (decodeStatus[tid] == Blocked) {
        ++stats.blockedCycles;
    } else if (decodeStatus[tid] == Squashing) {
        ++stats.squashCycles;
    }

    // Decode should try to decode as many instructions as its bandwidth
    // will allow, as long as it is not currently blocked.
    if (decodeStatus[tid] == Running ||
        decodeStatus[tid] == Idle) {
        DPRINTF(Decode, "[tid:%i] Not blocked, so attempting to run "
                "stage.\n",tid);

        decodeInsts(tid);
    } else if (decodeStatus[tid] == Unblocking) {
        // Make sure that the skid buffer has something in it if the
        // status is unblocking.
        assert(!skidsEmpty());

        // If the status was unblocking, then instructions from the skid
        // buffer were used.  Remove those instructions and handle
        // the rest of unblocking.
        decodeInsts(tid);

        if (fetchInstsValid()) {
            // Add the current inputs to the skid buffer so they can be
            // reprocessed when this stage unblocks.
            skidInsert(tid);
        }

        status_change = unblock(tid) || status_change;
    }
}

void
Decode::decodeInsts(ThreadID tid)
{
    // Instructions can come either from the skid buffer or the list of
    // instructions coming from fetch, depending on decode's status.
    int insts_available = decodeStatus[tid] == Unblocking ?
        skidBuffer[tid].size() : insts[tid].size();

    if (insts_available == 0) {
        DPRINTF(Decode, "[tid:%i] Nothing to do, breaking out"
                " early.\n",tid);
        // Should I change the status to idle?
        ++stats.idleCycles;
        return;
    } else if (decodeStatus[tid] == Unblocking) {
        DPRINTF(Decode, "[tid:%i] Unblocking, removing insts from skid "
                "buffer.\n",tid);
        ++stats.unblockCycles;
    } else if (decodeStatus[tid] == Running) {
        ++stats.runCycles;
    }

    std::queue<DynInstPtr>
        &insts_to_decode = decodeStatus[tid] == Unblocking ?
        skidBuffer[tid] : insts[tid];

    DPRINTF(Decode, "[tid:%i] Sending instruction to rename.\n",tid);

    while (insts_available > 0 && toRenameIndex < decodeWidth) {
        assert(!insts_to_decode.empty());

        DynInstPtr inst = std::move(insts_to_decode.front());

        insts_to_decode.pop();

        DPRINTF(Decode, "[tid:%i] Processing instruction [sn:%lli] with "
                "PC %s\n", tid, inst->seqNum, inst->pcState());

        if (inst->isSquashed()) {
            DPRINTF(Decode, "[tid:%i] Instruction %i with PC %s is "
                    "squashed, skipping.\n",
                    tid, inst->seqNum, inst->pcState());

            ++stats.squashedInsts;

            --insts_available;

            continue;
        }

        // Also check if instructions have no source registers.  Mark
        // them as ready to issue at any time.  Not sure if this check
        // should exist here or at a later stage; however it doesn't matter
        // too much for function correctness.
        if (inst->numSrcRegs() == 0) {
            inst->setCanIssue();
        }

        // This current instruction is valid, so add it into the decode
        // queue.  The next instruction may not be valid, so check to
        // see if branches were predicted correctly.
        toRename->insts[toRenameIndex] = inst;

        ++(toRename->size);
        ++toRenameIndex;
        ++stats.decodedInsts;
        --insts_available;

#if TRACING_ON
        if (debug::O3PipeView) {
            inst->decodeTick = curTick() - inst->fetchTick;
        }
        inst->decodeTick = curTick() - inst->fetchTick;
#endif

        // Ensure that if it was predicted as a branch, it really is a
        // branch.
        if (inst->readPredTaken() && !inst->isControl()) {
            panic("Instruction predicted as a branch!");

            ++stats.controlMispred;

            // Might want to set some sort of boolean and just do
            // a check at the end
            squash(inst, inst->threadNumber);

            break;
        }

        // Go ahead and compute any PC-relative branches.
        // This includes direct unconditional control and
        // direct conditional control that is predicted taken.
        if (inst->isDirectCtrl() &&
           (inst->isUncondCtrl() || inst->readPredTaken()))
        {
            ++stats.branchResolved;

            std::unique_ptr<PCStateBase> target = inst->branchTarget();
            if (*target != inst->readPredTarg()) {
                ++stats.branchMispred;

                // Might want to set some sort of boolean and just do
                // a check at the end
                squash(inst, inst->threadNumber);

                DPRINTF(Decode,
                        "[tid:%i] [sn:%llu] "
                        "Updating predictions: Wrong predicted target: %s \
                        PredPC: %s\n",
                        tid, inst->seqNum, inst->readPredTarg(), *target);
                //The micro pc after an instruction level branch should be 0
                inst->setPredTarg(*target, false);
                break;
            }
        }
    }

    // If we didn't process all instructions, then we will need to block
    // and put all those instructions into the skid buffer.
    if (!insts_to_decode.empty()) {
        block(tid);
    }

    // Record that decode has written to the time buffer for activity
    // tracking.
    if (toRenameIndex) {
        wroteToTimeBuffer = true;
    }
}

} // namespace o3
} // namespace gem5<|MERGE_RESOLUTION|>--- conflicted
+++ resolved
@@ -77,13 +77,7 @@
              decodeWidth, static_cast<int>(MaxWidth));
 
     // @todo: Make into a parameter
-<<<<<<< HEAD
-    skidBufferMax = (fetchToDecodeDelay + 1) *  params.fetchWidth;
-    // FIXME: temporary fix.
-    skidBufferMax *= 2;
-=======
     skidBufferMax = (fetchToDecodeDelay + 1) *  params.decodeWidth;
->>>>>>> b88f814e
     for (int tid = 0; tid < MaxThreads; tid++) {
         stalls[tid] = {false};
         decodeStatus[tid] = Idle;
