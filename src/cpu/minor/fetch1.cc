/*
 * Copyright (c) 2013-2014 ARM Limited
 * All rights reserved
 *
 * The license below extends only to copyright in the software and shall
 * not be construed as granting a license to any other intellectual
 * property including but not limited to intellectual property relating
 * to a hardware implementation of the functionality of the software
 * licensed hereunder.  You may use the software subject to the license
 * terms below provided that you ensure that this notice is replicated
 * unmodified and in its entirety in all distributions of the software,
 * modified or unmodified, in source code or in binary form.
 *
 * Redistribution and use in source and binary forms, with or without
 * modification, are permitted provided that the following conditions are
 * met: redistributions of source code must retain the above copyright
 * notice, this list of conditions and the following disclaimer;
 * redistributions in binary form must reproduce the above copyright
 * notice, this list of conditions and the following disclaimer in the
 * documentation and/or other materials provided with the distribution;
 * neither the name of the copyright holders nor the names of its
 * contributors may be used to endorse or promote products derived from
 * this software without specific prior written permission.
 *
 * THIS SOFTWARE IS PROVIDED BY THE COPYRIGHT HOLDERS AND CONTRIBUTORS
 * "AS IS" AND ANY EXPRESS OR IMPLIED WARRANTIES, INCLUDING, BUT NOT
 * LIMITED TO, THE IMPLIED WARRANTIES OF MERCHANTABILITY AND FITNESS FOR
 * A PARTICULAR PURPOSE ARE DISCLAIMED. IN NO EVENT SHALL THE COPYRIGHT
 * OWNER OR CONTRIBUTORS BE LIABLE FOR ANY DIRECT, INDIRECT, INCIDENTAL,
 * SPECIAL, EXEMPLARY, OR CONSEQUENTIAL DAMAGES (INCLUDING, BUT NOT
 * LIMITED TO, PROCUREMENT OF SUBSTITUTE GOODS OR SERVICES; LOSS OF USE,
 * DATA, OR PROFITS; OR BUSINESS INTERRUPTION) HOWEVER CAUSED AND ON ANY
 * THEORY OF LIABILITY, WHETHER IN CONTRACT, STRICT LIABILITY, OR TORT
 * (INCLUDING NEGLIGENCE OR OTHERWISE) ARISING IN ANY WAY OUT OF THE USE
 * OF THIS SOFTWARE, EVEN IF ADVISED OF THE POSSIBILITY OF SUCH DAMAGE.
 */

#include "cpu/minor/fetch1.hh"

#include <cstring>
#include <iomanip>
#include <sstream>

#include "arch/generic/decoder.hh"
#include "base/cast.hh"
#include "base/compiler.hh"
#include "base/logging.hh"
#include "base/trace.hh"
#include "cpu/minor/pipeline.hh"
#include "debug/Drain.hh"
#include "debug/Fetch.hh"
#include "debug/MinorTrace.hh"

namespace gem5
{

GEM5_DEPRECATED_NAMESPACE(Minor, minor);
namespace minor
{

Fetch1::Fetch1(const std::string &name_,
    MinorCPU &cpu_,
    const MinorCPUParams &params,
    Latch<BranchData>::Output inp_,
    Latch<ForwardLineData>::Input out_,
    Latch<BranchData>::Output prediction_,
    std::vector<InputBuffer<ForwardLineData>> &next_stage_input_buffer) :
    Named(name_),
    cpu(cpu_),
    inp(inp_),
    out(out_),
    prediction(prediction_),
    nextStageReserve(next_stage_input_buffer),
    icachePort(name_ + ".icache_port", *this, cpu_),
    lineSnap(params.fetch1LineSnapWidth),
    maxLineWidth(params.fetch1LineWidth),
    fetchLimit(params.fetch1FetchLimit),
    fetchInfo(params.numThreads),
    threadPriority(0),
    requests(name_ + ".requests", "lines", params.fetch1FetchLimit),
    transfers(name_ + ".transfers", "lines", params.fetch1FetchLimit),
    icacheState(IcacheRunning),
    lineSeqNum(InstId::firstLineSeqNum),
    numFetchesInMemorySystem(0),
    numFetchesInITLB(0)
{
    for (auto &info: fetchInfo)
        info.pc.reset(params.isa[0]->newPCState());

    if (lineSnap == 0) {
        lineSnap = cpu.cacheLineSize();
        DPRINTF(Fetch, "lineSnap set to cache line size of: %d\n",
            lineSnap);
    }

    if (maxLineWidth == 0) {
        maxLineWidth = cpu.cacheLineSize();
        DPRINTF(Fetch, "maxLineWidth set to cache line size of: %d\n",
            maxLineWidth);
    }

    size_t inst_size = cpu.threads[0]->decoder->moreBytesSize();

    /* These assertions should be copied to the Python config. as well */
    if ((lineSnap % inst_size) != 0) {
        fatal("%s: fetch1LineSnapWidth must be a multiple "
            "of the inst width (%d)\n", name_,
            inst_size);
    }

    if ((maxLineWidth >= lineSnap && (maxLineWidth % inst_size)) != 0) {
        fatal("%s: fetch1LineWidth must be a multiple of"
            " the inst width (%d), and >= fetch1LineSnapWidth (%d)\n",
            name_, inst_size, lineSnap);
    }

    if (fetchLimit < 1) {
        fatal("%s: fetch1FetchLimit must be >= 1 (%d)\n", name_,
            fetchLimit);
    }
}

inline ThreadID
Fetch1::getScheduledThread()
{
    /* Select thread via policy. */
    std::vector<ThreadID> priority_list;

    switch (cpu.threadPolicy) {
      case enums::SingleThreaded:
        priority_list.push_back(0);
        break;
      case enums::RoundRobin:
        priority_list = cpu.roundRobinPriority(threadPriority);
        break;
      case enums::Random:
        priority_list = cpu.randomPriority();
        break;
      default:
        panic("Unknown fetch policy");
    }

    for (auto tid : priority_list) {
        if (cpu.getContext(tid)->status() == ThreadContext::Active &&
            !fetchInfo[tid].blocked &&
            fetchInfo[tid].state == FetchRunning) {
            threadPriority = tid;
            return tid;
        }
    }

   return InvalidThreadID;
}

void
Fetch1::fetchLine(ThreadID tid)
{
    /* Reference the currently used thread state. */
    Fetch1ThreadInfo &thread = fetchInfo[tid];

    /* If line_offset != 0, a request is pushed for the remainder of the
     * line. */
    /* Use a lower, sizeof(MachInst) aligned address for the fetch */
    Addr aligned_pc = thread.fetchAddr & ~((Addr) lineSnap - 1);
    unsigned int line_offset = aligned_pc % lineSnap;
    unsigned int request_size = maxLineWidth - line_offset;

    /* Fill in the line's id */
    InstId request_id(tid,
        thread.streamSeqNum, thread.predictionSeqNum,
        lineSeqNum);

    FetchRequestPtr request = new FetchRequest(*this, request_id,
            thread.fetchAddr);

    DPRINTF(Fetch, "Inserting fetch into the fetch queue "
        "%s addr: 0x%x pc: %s line_offset: %d request_size: %d\n",
        request_id, aligned_pc, thread.fetchAddr, line_offset, request_size);

    request->request->setContext(cpu.threads[tid]->getTC()->contextId());
    request->request->setVirt(
        aligned_pc, request_size, Request::INST_FETCH, cpu.instRequestorId(),
        /* I've no idea why we need the PC, but give it */
        thread.fetchAddr);

    DPRINTF(Fetch, "Submitting ITLB request\n");
    numFetchesInITLB++;

    request->state = FetchRequest::InTranslation;

    /* Reserve space in the queues upstream of requests for results */
    transfers.reserve();
    requests.push(request);

    /* Submit the translation request.  The response will come
     *  through finish/markDelayed on this request as it bears
     *  the Translation interface */
    cpu.threads[request->id.threadId]->mmu->translateTiming(
        request->request,
        cpu.getContext(request->id.threadId),
        request, BaseMMU::Execute);

    lineSeqNum++;

    /* Step the PC for the next line onto the line aligned next address.
     * Note that as instructions can span lines, this PC is only a
     * reliable 'new' PC if the next line has a new stream sequence number. */
    thread.fetchAddr = aligned_pc + request_size;
}

std::ostream &
operator <<(std::ostream &os, Fetch1::IcacheState state)
{
    switch (state) {
      case Fetch1::IcacheRunning:
        os << "IcacheRunning";
        break;
      case Fetch1::IcacheNeedsRetry:
        os << "IcacheNeedsRetry";
        break;
      default:
        os << "IcacheState-" << static_cast<int>(state);
        break;
    }
    return os;
}

void
Fetch1::FetchRequest::makePacket()
{
    /* Make the necessary packet for a memory transaction */
    packet = new Packet(request, MemCmd::ReadReq);
    packet->allocate();

    /* This FetchRequest becomes SenderState to allow the response to be
     *  identified */
    packet->pushSenderState(this);
}

void
Fetch1::FetchRequest::finish(const Fault &fault_, const RequestPtr &request_,
<<<<<<< HEAD
                             ThreadContext *tc, BaseTLB::Mode mode,
                             int *depths, Addr *addrs)
=======
                             ThreadContext *tc, BaseMMU::Mode mode)
>>>>>>> 141cc37c
{
    fault = fault_;

    state = Translated;
    fetch.handleTLBResponse(this);

    /* Let's try and wake up the processor for the next cycle */
    fetch.cpu.wakeupOnEvent(Pipeline::Fetch1StageId);
}

void
Fetch1::handleTLBResponse(FetchRequestPtr response)
{
    numFetchesInITLB--;

    if (response->fault != NoFault) {
        DPRINTF(Fetch, "Fault in address ITLB translation: %s, "
            "paddr: 0x%x, vaddr: 0x%x\n",
            response->fault->name(),
            (response->request->hasPaddr() ?
                response->request->getPaddr() : 0),
            response->request->getVaddr());

        if (debug::MinorTrace)
            minorTraceResponseLine(name(), response);
    } else {
        DPRINTF(Fetch, "Got ITLB response\n");
    }

    response->state = FetchRequest::Translated;

    tryToSendToTransfers(response);
}

Fetch1::FetchRequest::~FetchRequest()
{
    if (packet)
        delete packet;
}

void
Fetch1::tryToSendToTransfers(FetchRequestPtr request)
{
    if (!requests.empty() && requests.front() != request) {
        DPRINTF(Fetch, "Fetch not at front of requests queue, can't"
            " issue to memory\n");
        return;
    }

    if (request->state == FetchRequest::InTranslation) {
        DPRINTF(Fetch, "Fetch still in translation, not issuing to"
            " memory\n");
        return;
    }

    if (request->isDiscardable() || request->fault != NoFault) {
        /* Discarded and faulting requests carry on through transfers
         *  as Complete/packet == NULL */

        request->state = FetchRequest::Complete;
        moveFromRequestsToTransfers(request);

        /* Wake up the pipeline next cycle as there will be no event
         *  for this queue->queue transfer */
        cpu.wakeupOnEvent(Pipeline::Fetch1StageId);
    } else if (request->state == FetchRequest::Translated) {
        if (!request->packet)
            request->makePacket();

        /* Ensure that the packet won't delete the request */
        assert(request->packet->needsResponse());

        if (tryToSend(request))
            moveFromRequestsToTransfers(request);
    } else {
        DPRINTF(Fetch, "Not advancing line fetch\n");
    }
}

void
Fetch1::moveFromRequestsToTransfers(FetchRequestPtr request)
{
    assert(!requests.empty() && requests.front() == request);

    requests.pop();
    transfers.push(request);
}

bool
Fetch1::tryToSend(FetchRequestPtr request)
{
    bool ret = false;

    if (icachePort.sendTimingReq(request->packet)) {
        /* Invalidate the fetch_requests packet so we don't
         *  accidentally fail to deallocate it (or use it!)
         *  later by overwriting it */
        request->packet = NULL;
        request->state = FetchRequest::RequestIssuing;
        numFetchesInMemorySystem++;

        ret = true;

        DPRINTF(Fetch, "Issued fetch request to memory: %s\n",
            request->id);
    } else {
        /* Needs to be resent, wait for that */
        icacheState = IcacheNeedsRetry;

        DPRINTF(Fetch, "Line fetch needs to retry: %s\n",
            request->id);
    }

    return ret;
}

void
Fetch1::stepQueues()
{
    IcacheState old_icache_state = icacheState;

    switch (icacheState) {
      case IcacheRunning:
        /* Move ITLB results on to the memory system */
        if (!requests.empty()) {
            tryToSendToTransfers(requests.front());
        }
        break;
      case IcacheNeedsRetry:
        break;
    }

    if (icacheState != old_icache_state) {
        DPRINTF(Fetch, "Step in state %s moving to state %s\n",
            old_icache_state, icacheState);
    }
}

void
Fetch1::popAndDiscard(FetchQueue &queue)
{
    if (!queue.empty()) {
        delete queue.front();
        queue.pop();
    }
}

unsigned int
Fetch1::numInFlightFetches()
{
    return requests.occupiedSpace() +
        transfers.occupiedSpace();
}

/** Print the appropriate MinorLine line for a fetch response */
void
Fetch1::minorTraceResponseLine(const std::string &name,
    Fetch1::FetchRequestPtr response) const
{
    const RequestPtr &request = response->request;

    if (response->packet && response->packet->isError()) {
        minorLine(*this, "id=F;%s vaddr=0x%x fault=\"error packet\"\n",
            response->id, request->getVaddr());
    } else if (response->fault != NoFault) {
        minorLine(*this, "id=F;%s vaddr=0x%x fault=\"%s\"\n",
            response->id, request->getVaddr(), response->fault->name());
    } else {
        minorLine(*this, "id=%s size=%d vaddr=0x%x paddr=0x%x\n",
            response->id, request->getSize(),
            request->getVaddr(), request->getPaddr());
    }
}

bool
Fetch1::recvTimingResp(PacketPtr response)
{
    DPRINTF(Fetch, "recvTimingResp %d\n", numFetchesInMemorySystem);

    /* Only push the response if we didn't change stream?  No,  all responses
     *  should hit the responses queue.  It's the job of 'step' to throw them
     *  away. */
    FetchRequestPtr fetch_request = safe_cast<FetchRequestPtr>
        (response->popSenderState());

    /* Fixup packet in fetch_request as this may have changed */
    assert(!fetch_request->packet);
    fetch_request->packet = response;

    numFetchesInMemorySystem--;
    fetch_request->state = FetchRequest::Complete;

    if (debug::MinorTrace)
        minorTraceResponseLine(name(), fetch_request);

    if (response->isError()) {
        DPRINTF(Fetch, "Received error response packet: %s\n",
            fetch_request->id);
    }

    /* We go to idle even if there are more things to do on the queues as
     *  it's the job of step to actually step us on to the next transaction */

    /* Let's try and wake up the processor for the next cycle to move on
     *  queues */
    cpu.wakeupOnEvent(Pipeline::Fetch1StageId);

    /* Never busy */
    return true;
}

void
Fetch1::recvReqRetry()
{
    DPRINTF(Fetch, "recvRetry\n");
    assert(icacheState == IcacheNeedsRetry);
    assert(!requests.empty());

    FetchRequestPtr retryRequest = requests.front();

    icacheState = IcacheRunning;

    if (tryToSend(retryRequest))
        moveFromRequestsToTransfers(retryRequest);
}

std::ostream &
operator <<(std::ostream &os, Fetch1::FetchState state)
{
    switch (state) {
      case Fetch1::FetchHalted:
        os << "FetchHalted";
        break;
      case Fetch1::FetchWaitingForPC:
        os << "FetchWaitingForPC";
        break;
      case Fetch1::FetchRunning:
        os << "FetchRunning";
        break;
      default:
        os << "FetchState-" << static_cast<int>(state);
        break;
    }
    return os;
}

void
Fetch1::changeStream(const BranchData &branch)
{
    Fetch1ThreadInfo &thread = fetchInfo[branch.threadId];

    updateExpectedSeqNums(branch);

    /* Start fetching again if we were stopped */
    switch (branch.reason) {
      case BranchData::SuspendThread:
        {
            if (thread.wakeupGuard) {
                DPRINTF(Fetch, "Not suspending fetch due to guard: %s\n",
                                branch);
            } else {
                DPRINTF(Fetch, "Suspending fetch: %s\n", branch);
                thread.state = FetchWaitingForPC;
            }
        }
        break;
      case BranchData::HaltFetch:
        DPRINTF(Fetch, "Halting fetch\n");
        thread.state = FetchHalted;
        break;
      default:
        DPRINTF(Fetch, "Changing stream on branch: %s\n", branch);
        thread.state = FetchRunning;
        break;
    }
    set(thread.pc, branch.target);
    thread.fetchAddr = thread.pc->instAddr();
}

void
Fetch1::updateExpectedSeqNums(const BranchData &branch)
{
    Fetch1ThreadInfo &thread = fetchInfo[branch.threadId];

    DPRINTF(Fetch, "Updating streamSeqNum from: %d to %d,"
        " predictionSeqNum from: %d to %d\n",
        thread.streamSeqNum, branch.newStreamSeqNum,
        thread.predictionSeqNum, branch.newPredictionSeqNum);

    /* Change the stream */
    thread.streamSeqNum = branch.newStreamSeqNum;
    /* Update the prediction.  Note that it's possible for this to
     *  actually set the prediction to an *older* value if new
     *  predictions have been discarded by execute */
    thread.predictionSeqNum = branch.newPredictionSeqNum;
}

void
Fetch1::processResponse(Fetch1::FetchRequestPtr response,
    ForwardLineData &line)
{
    Fetch1ThreadInfo &thread = fetchInfo[response->id.threadId];
    PacketPtr packet = response->packet;

    /* Pass the prefetch abort (if any) on to Fetch2 in a ForwardLineData
     * structure */
    line.setFault(response->fault);
    /* Make sequence numbers valid in return */
    line.id = response->id;
    /* Set the PC in case there was a sequence change */
    set(line.pc, thread.pc);
    /* Set fetch address to virtual address */
    line.fetchAddr = response->pc;
    /* Set the lineBase, which is a sizeof(MachInst) aligned address <=
     *  pc.instAddr() */
    line.lineBaseAddr = response->request->getVaddr();

    if (response->fault != NoFault) {
        /* Stop fetching if there was a fault */
        /* Should probably try to flush the queues as well, but we
         * can't be sure that this fault will actually reach Execute, and we
         * can't (currently) selectively remove this stream from the queues */
        DPRINTF(Fetch, "Stopping line fetch because of fault: %s\n",
            response->fault->name());
        thread.state = Fetch1::FetchWaitingForPC;
    } else {
        line.adoptPacketData(packet);
        /* Null the response's packet to prevent the response from trying to
         *  deallocate the packet */
        response->packet = NULL;
    }
}

void
Fetch1::evaluate()
{
    const BranchData &execute_branch = *inp.outputWire;
    const BranchData &fetch2_branch = *prediction.outputWire;
    ForwardLineData &line_out = *out.inputWire;

    assert(line_out.isBubble());

    for (ThreadID tid = 0; tid < cpu.numThreads; tid++)
        fetchInfo[tid].blocked = !nextStageReserve[tid].canReserve();

    /** Are both branches from later stages valid and for the same thread? */
    if (execute_branch.threadId != InvalidThreadID &&
        execute_branch.threadId == fetch2_branch.threadId) {

        Fetch1ThreadInfo &thread = fetchInfo[execute_branch.threadId];

        /* Are we changing stream?  Look to the Execute branches first, then
         * to predicted changes of stream from Fetch2 */
        if (execute_branch.isStreamChange()) {
            if (thread.state == FetchHalted) {
                DPRINTF(Fetch, "Halted, ignoring branch: %s\n", execute_branch);
            } else {
                changeStream(execute_branch);
            }

            if (!fetch2_branch.isBubble()) {
                DPRINTF(Fetch, "Ignoring simultaneous prediction: %s\n",
                    fetch2_branch);
            }

            /* The streamSeqNum tagging in request/response ->req should handle
             *  discarding those requests when we get to them. */
        } else if (thread.state != FetchHalted && fetch2_branch.isStreamChange()) {
            /* Handle branch predictions by changing the instruction source
             * if we're still processing the same stream (as set by streamSeqNum)
             * as the one of the prediction.
             */
            if (fetch2_branch.newStreamSeqNum != thread.streamSeqNum) {
                DPRINTF(Fetch, "Not changing stream on prediction: %s,"
                    " streamSeqNum mismatch\n",
                    fetch2_branch);
            } else {
                changeStream(fetch2_branch);
            }
        }
    } else {
        /* Fetch2 and Execute branches are for different threads */
        if (execute_branch.threadId != InvalidThreadID &&
            execute_branch.isStreamChange()) {

            if (fetchInfo[execute_branch.threadId].state == FetchHalted) {
                DPRINTF(Fetch, "Halted, ignoring branch: %s\n", execute_branch);
            } else {
                changeStream(execute_branch);
            }
        }

        if (fetch2_branch.threadId != InvalidThreadID &&
            fetch2_branch.isStreamChange()) {

            if (fetchInfo[fetch2_branch.threadId].state == FetchHalted) {
                DPRINTF(Fetch, "Halted, ignoring branch: %s\n", fetch2_branch);
            } else if (fetch2_branch.newStreamSeqNum != fetchInfo[fetch2_branch.threadId].streamSeqNum) {
                DPRINTF(Fetch, "Not changing stream on prediction: %s,"
                    " streamSeqNum mismatch\n", fetch2_branch);
            } else {
                changeStream(fetch2_branch);
            }
        }
    }

    if (numInFlightFetches() < fetchLimit) {
        ThreadID fetch_tid = getScheduledThread();

        if (fetch_tid != InvalidThreadID) {
            DPRINTF(Fetch, "Fetching from thread %d\n", fetch_tid);

            /* Generate fetch to selected thread */
            fetchLine(fetch_tid);
            /* Take up a slot in the fetch queue */
            nextStageReserve[fetch_tid].reserve();
        } else {
            DPRINTF(Fetch, "No active threads available to fetch from\n");
        }
    }


    /* Halting shouldn't prevent fetches in flight from being processed */
    /* Step fetches through the icachePort queues and memory system */
    stepQueues();

    /* As we've thrown away early lines, if there is a line, it must
     *  be from the right stream */
    if (!transfers.empty() &&
        transfers.front()->isComplete())
    {
        Fetch1::FetchRequestPtr response = transfers.front();

        if (response->isDiscardable()) {
            nextStageReserve[response->id.threadId].freeReservation();

            DPRINTF(Fetch, "Discarding translated fetch as it's for"
                " an old stream\n");

            /* Wake up next cycle just in case there was some other
             *  action to do */
            cpu.wakeupOnEvent(Pipeline::Fetch1StageId);
        } else {
            DPRINTF(Fetch, "Processing fetched line: %s\n",
                response->id);

            processResponse(response, line_out);
        }

        popAndDiscard(transfers);
    }

    /* If we generated output, and mark the stage as being active
     *  to encourage that output on to the next stage */
    if (!line_out.isBubble())
        cpu.activityRecorder->activity();

    /* Fetch1 has no inputBuffer so the only activity we can have is to
     *  generate a line output (tested just above) or to initiate a memory
     *  fetch which will signal activity when it returns/needs stepping
     *  between queues */


    /* This looks hackish.  And it is, but there doesn't seem to be a better
     * way to do this.  The signal from commit to suspend fetch takes 1
     * clock cycle to propagate to fetch.  However, a legitimate wakeup
     * may occur between cycles from the memory system.  Thus wakeup guard
     * prevents us from suspending in that case. */

    for (auto& thread : fetchInfo) {
        thread.wakeupGuard = false;
    }
}

void
Fetch1::wakeupFetch(ThreadID tid)
{
    ThreadContext *thread_ctx = cpu.getContext(tid);
    Fetch1ThreadInfo &thread = fetchInfo[tid];
    set(thread.pc, thread_ctx->pcState());
    thread.fetchAddr = thread.pc->instAddr();
    thread.state = FetchRunning;
    thread.wakeupGuard = true;
    DPRINTF(Fetch, "[tid:%d]: Changing stream wakeup %s\n", tid, *thread.pc);

    cpu.wakeupOnEvent(Pipeline::Fetch1StageId);
}

bool
Fetch1::isDrained()
{
    bool drained = numInFlightFetches() == 0 && (*out.inputWire).isBubble();
    for (ThreadID tid = 0; tid < cpu.numThreads; tid++) {
        Fetch1ThreadInfo &thread = fetchInfo[tid];
        DPRINTF(Drain, "isDrained[tid:%d]: %s %s%s\n",
                tid,
                thread.state == FetchHalted,
                (numInFlightFetches() == 0 ? "" : "inFlightFetches "),
                ((*out.inputWire).isBubble() ? "" : "outputtingLine"));

        drained = drained && (thread.state != FetchRunning);
    }

    return drained;
}

void
Fetch1::FetchRequest::reportData(std::ostream &os) const
{
    os << id;
}

bool Fetch1::FetchRequest::isDiscardable() const
{
    Fetch1ThreadInfo &thread = fetch.fetchInfo[id.threadId];

    /* Can't discard lines in TLB/memory */
    return state != InTranslation && state != RequestIssuing &&
        (id.streamSeqNum != thread.streamSeqNum ||
        id.predictionSeqNum != thread.predictionSeqNum);
}

void
Fetch1::minorTrace() const
{
    // TODO: Un-bork minorTrace for THREADS
    // bork bork bork
    const Fetch1ThreadInfo &thread = fetchInfo[0];

    std::ostringstream data;

    if (thread.blocked)
        data << 'B';
    else
        (*out.inputWire).reportData(data);

    minor::minorTrace("state=%s icacheState=%s in_tlb_mem=%s/%s"
        " streamSeqNum=%d lines=%s\n", thread.state, icacheState,
        numFetchesInITLB, numFetchesInMemorySystem,
        thread.streamSeqNum, data.str());
    requests.minorTrace();
    transfers.minorTrace();
}

} // namespace minor
} // namespace gem5<|MERGE_RESOLUTION|>--- conflicted
+++ resolved
@@ -239,12 +239,8 @@
 
 void
 Fetch1::FetchRequest::finish(const Fault &fault_, const RequestPtr &request_,
-<<<<<<< HEAD
-                             ThreadContext *tc, BaseTLB::Mode mode,
+                             ThreadContext *tc, BaseMMU::Mode mode,
                              int *depths, Addr *addrs)
-=======
-                             ThreadContext *tc, BaseMMU::Mode mode)
->>>>>>> 141cc37c
 {
     fault = fault_;
 
