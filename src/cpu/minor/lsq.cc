--- conflicted
+++ resolved
@@ -271,12 +271,8 @@
 
 void
 LSQ::SingleDataRequest::finish(const Fault &fault_, const RequestPtr &request_,
-<<<<<<< HEAD
-                               ThreadContext *tc, BaseTLB::Mode mode,
+                               ThreadContext *tc, BaseMMU::Mode mode,
                                int *depths, Addr *addrs)
-=======
-                               ThreadContext *tc, BaseMMU::Mode mode)
->>>>>>> 141cc37c
 {
     port.numAccessesInDTLB--;
 
@@ -339,12 +335,8 @@
 
 void
 LSQ::SplitDataRequest::finish(const Fault &fault_, const RequestPtr &request_,
-<<<<<<< HEAD
-                              ThreadContext *tc, BaseTLB::Mode mode,
+                              ThreadContext *tc, BaseMMU::Mode mode,
                               int *depths, Addr *addrs)
-=======
-                              ThreadContext *tc, BaseMMU::Mode mode)
->>>>>>> 141cc37c
 {
     port.numAccessesInDTLB--;
 
