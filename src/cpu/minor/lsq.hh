--- conflicted
+++ resolved
@@ -292,12 +292,8 @@
       protected:
         /** TLB interace */
         void finish(const Fault &fault_, const RequestPtr &request_,
-<<<<<<< HEAD
-                    ThreadContext *tc, BaseTLB::Mode mode,
+                    ThreadContext *tc, BaseMMU::Mode mode,
                     int *depths, Addr *addrs)
-=======
-                    ThreadContext *tc, BaseMMU::Mode mode)
->>>>>>> 141cc37c
         { }
 
       public:
@@ -358,12 +354,8 @@
       protected:
         /** TLB interace */
         void finish(const Fault &fault_, const RequestPtr &request_,
-<<<<<<< HEAD
-                    ThreadContext *tc, BaseTLB::Mode mode,
+                    ThreadContext *tc, BaseMMU::Mode mode,
                     int *depths, Addr *addrs);
-=======
-                    ThreadContext *tc, BaseMMU::Mode mode);
->>>>>>> 141cc37c
 
         /** Has my only packet been sent to the memory system but has not
          *  yet been responded to */
@@ -436,12 +428,8 @@
       protected:
         /** TLB response interface */
         void finish(const Fault &fault_, const RequestPtr &request_,
-<<<<<<< HEAD
-                    ThreadContext *tc, BaseTLB::Mode mode,
+                    ThreadContext *tc, BaseMMU::Mode mode,
                     int *depths, Addr *addrs);
-=======
-                    ThreadContext *tc, BaseMMU::Mode mode);
->>>>>>> 141cc37c
 
       public:
         SplitDataRequest(LSQ &port_, MinorDynInstPtr inst_,
