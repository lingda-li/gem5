/*
 * Copyright (c) 2010-2016, 2019, 2021-2024 Arm Limited
 * All rights reserved
 *
 * The license below extends only to copyright in the software and shall
 * not be construed as granting a license to any other intellectual
 * property including but not limited to intellectual property relating
 * to a hardware implementation of the functionality of the software
 * licensed hereunder.  You may use the software subject to the license
 * terms below provided that you ensure that this notice is replicated
 * unmodified and in its entirety in all distributions of the software,
 * modified or unmodified, in source code or in binary form.
 *
 * Redistribution and use in source and binary forms, with or without
 * modification, are permitted provided that the following conditions are
 * met: redistributions of source code must retain the above copyright
 * notice, this list of conditions and the following disclaimer;
 * redistributions in binary form must reproduce the above copyright
 * notice, this list of conditions and the following disclaimer in the
 * documentation and/or other materials provided with the distribution;
 * neither the name of the copyright holders nor the names of its
 * contributors may be used to endorse or promote products derived from
 * this software without specific prior written permission.
 *
 * THIS SOFTWARE IS PROVIDED BY THE COPYRIGHT HOLDERS AND CONTRIBUTORS
 * "AS IS" AND ANY EXPRESS OR IMPLIED WARRANTIES, INCLUDING, BUT NOT
 * LIMITED TO, THE IMPLIED WARRANTIES OF MERCHANTABILITY AND FITNESS FOR
 * A PARTICULAR PURPOSE ARE DISCLAIMED. IN NO EVENT SHALL THE COPYRIGHT
 * OWNER OR CONTRIBUTORS BE LIABLE FOR ANY DIRECT, INDIRECT, INCIDENTAL,
 * SPECIAL, EXEMPLARY, OR CONSEQUENTIAL DAMAGES (INCLUDING, BUT NOT
 * LIMITED TO, PROCUREMENT OF SUBSTITUTE GOODS OR SERVICES; LOSS OF USE,
 * DATA, OR PROFITS; OR BUSINESS INTERRUPTION) HOWEVER CAUSED AND ON ANY
 * THEORY OF LIABILITY, WHETHER IN CONTRACT, STRICT LIABILITY, OR TORT
 * (INCLUDING NEGLIGENCE OR OTHERWISE) ARISING IN ANY WAY OUT OF THE USE
 * OF THIS SOFTWARE, EVEN IF ADVISED OF THE POSSIBILITY OF SUCH DAMAGE.
 */

#ifndef __ARCH_ARM_TABLE_WALKER_HH__
#define __ARCH_ARM_TABLE_WALKER_HH__

#include <list>

#include "arch/arm/faults.hh"
#include "arch/arm/mmu.hh"
#include "arch/arm/regs/misc.hh"
#include "arch/arm/system.hh"
#include "arch/arm/tlb.hh"
#include "arch/arm/types.hh"
#include "arch/generic/mmu.hh"
#include "mem/packet_queue.hh"
#include "mem/qport.hh"
#include "mem/request.hh"
#include "params/ArmTableWalker.hh"
#include "sim/clocked_object.hh"
#include "sim/eventq.hh"

namespace gem5
{

class ThreadContext;

namespace ArmISA {
class Translation;
class TLB;

class TableWalker : public ClockedObject
{
    using LookupLevel = enums::ArmLookupLevel;

  public:
    class WalkerState;

    class DescriptorBase
    {
      public:
        DescriptorBase() : lookupLevel(LookupLevel::L0) {}

        /** Current lookup level for this descriptor */
        LookupLevel lookupLevel;

        virtual Addr pfn() const = 0;
        virtual TlbEntry::DomainType domain() const = 0;
        virtual bool xn() const = 0;
        virtual uint8_t ap() const = 0;
        virtual bool global(WalkerState *currState) const = 0;
        virtual uint8_t offsetBits() const = 0;
        virtual bool secure(bool have_security, WalkerState *currState) const = 0;
        virtual std::string dbgHeader() const = 0;
        virtual uint8_t* getRawPtr() = 0;
        virtual uint64_t getRawData() const = 0;
        virtual uint8_t texcb() const
        {
            panic("texcb() not implemented for this class\n");
        }
        virtual bool shareable() const
        {
            panic("shareable() not implemented for this class\n");
        }
    };

    class L1Descriptor : public DescriptorBase
    {
      public:
        /** Type of page table entry ARM DDI 0406B: B3-8*/
        enum EntryType
        {
            Ignore,
            PageTable,
            Section,
            Reserved
        };

        /** The raw bits of the entry */
        uint32_t data;

        /** This entry has been modified (access flag set) and needs to be
         * written back to memory */
        bool _dirty;

        /** Default ctor */
        L1Descriptor() : data(0), _dirty(false)
        {
            lookupLevel = LookupLevel::L1;
        }

        uint8_t*
        getRawPtr() override
        {
            return reinterpret_cast<uint8_t*>(&data);
        }

        uint64_t
        getRawData() const override
        {
            return (data);
        }

        std::string
        dbgHeader() const override
        {
            return "Inserting Section Descriptor into TLB\n";
        }

        uint8_t
        offsetBits() const override
        {
            return 20;
        }

        EntryType
        type() const
        {
            return (EntryType)(data & 0x3);
        }

        /** Is the page a Supersection (16 MiB)?*/
        bool
        supersection() const
        {
            return bits(data, 18);
        }

        /** Return the physcal address of the entry, bits in position*/
        Addr
        paddr() const
        {
            if (supersection())
                panic("Super sections not implemented\n");
            return mbits(data, 31, 20);
        }

        /** Return the physcal address of the entry, bits in position*/
        Addr
        paddr(Addr va) const
        {
            if (supersection())
                panic("Super sections not implemented\n");
            return mbits(data, 31, 20) | mbits(va, 19, 0);
        }

        /** Return the physical frame, bits shifted right */
        Addr
        pfn() const override
        {
            if (supersection())
                panic("Super sections not implemented\n");
            return bits(data, 31, 20);
        }

        /** Is the translation global (no asid used)? */
        bool
        global(WalkerState *currState) const override
        {
            return !bits(data, 17);
        }

        /** Is the translation not allow execution? */
        bool
        xn() const override
        {
            return bits(data, 4);
        }

        /** Three bit access protection flags */
        uint8_t
        ap() const override
        {
            return (bits(data, 15) << 2) | bits(data, 11, 10);
        }

        /** Domain Client/Manager: ARM DDI 0406B: B3-31 */
        TlbEntry::DomainType
        domain() const override
        {
            return static_cast<TlbEntry::DomainType>(bits(data, 8, 5));
        }

        /** Address of L2 descriptor if it exists */
        Addr
        l2Addr() const
        {
            return mbits(data, 31, 10);
        }

        /** Memory region attributes: ARM DDI 0406B: B3-32.
         * These bits are largly ignored by M5 and only used to
         * provide the illusion that the memory system cares about
         * anything but cachable vs. uncachable.
         */
        uint8_t
        texcb() const override
        {
            return bits(data, 2) | bits(data, 3) << 1 | bits(data, 14, 12) << 2;
        }

        /** If the section is shareable. See texcb() comment. */
        bool
        shareable() const override
        {
            return bits(data, 16);
        }

        /** Set access flag that this entry has been touched. Mark
         * the entry as requiring a writeback, in the future.
         */
        void
        setAp0()
        {
            data |= 1 << 10;
            _dirty = true;
        }

        /** This entry needs to be written back to memory */
        bool
        dirty() const
        {
            return _dirty;
        }

        /**
         * Returns true if this entry targets the secure physical address
         * map.
         */
        bool
        secure(bool have_security, WalkerState *currState) const override
        {
            if (have_security && currState->secureLookup) {
                if (type() == PageTable)
                    return !bits(data, 3);
                else
                    return !bits(data, 19);
            }
            return false;
        }
    };

    /** Level 2 page table descriptor */
    class L2Descriptor : public DescriptorBase
    {
      public:
        /** The raw bits of the entry. */
        uint32_t     data;
        L1Descriptor *l1Parent;

        /** This entry has been modified (access flag set) and needs to be
         * written back to memory */
        bool _dirty;

        /** Default ctor */
        L2Descriptor() : data(0), l1Parent(nullptr), _dirty(false)
        {
            lookupLevel = LookupLevel::L2;
        }

        L2Descriptor(L1Descriptor &parent) : data(0), l1Parent(&parent),
                                             _dirty(false)
        {
            lookupLevel = LookupLevel::L2;
        }

        uint8_t*
        getRawPtr() override
        {
            return reinterpret_cast<uint8_t*>(&data);
        }

        uint64_t
        getRawData() const override
        {
            return (data);
        }

        std::string
        dbgHeader() const override
        {
            return "Inserting L2 Descriptor into TLB\n";
        }

        TlbEntry::DomainType
        domain() const override
        {
            return l1Parent->domain();
        }

        bool
        secure(bool have_security, WalkerState *currState) const override
        {
            return l1Parent->secure(have_security, currState);
        }

        uint8_t
        offsetBits() const override
        {
            return large() ? 16 : 12;
        }

        /** Is the entry invalid */
        bool
        invalid() const
        {
            return bits(data, 1, 0) == 0;
        }

        /** What is the size of the mapping? */
        bool
        large() const
        {
            return bits(data, 1) == 0;
        }

        /** Is execution allowed on this mapping? */
        bool
        xn() const override
        {
            return large() ? bits(data, 15) : bits(data, 0);
        }

        /** Is the translation global (no asid used)? */
        bool
        global(WalkerState *currState) const override
        {
            return !bits(data, 11);
        }

        /** Three bit access protection flags */
        uint8_t
        ap() const override
        {
           return bits(data, 5, 4) | (bits(data, 9) << 2);
        }

        /** Memory region attributes: ARM DDI 0406B: B3-32 */
        uint8_t
        texcb() const override
        {
            return large() ?
                (bits(data, 2) | (bits(data, 3) << 1) | (bits(data, 14, 12) << 2)) :
                (bits(data, 2) | (bits(data, 3) << 1) | (bits(data, 8, 6) << 2));
        }

        /** Return the physical frame, bits shifted right */
        Addr
        pfn() const override
        {
            return large() ? bits(data, 31, 16) : bits(data, 31, 12);
        }

        /** Return complete physical address given a VA */
        Addr
        paddr(Addr va) const
        {
            if (large())
                return mbits(data, 31, 16) | mbits(va, 15, 0);
            else
                return mbits(data, 31, 12) | mbits(va, 11, 0);
        }

        /** If the section is shareable. See texcb() comment. */
        bool
        shareable() const override
        {
            return bits(data, 10);
        }

        /** Set access flag that this entry has been touched. Mark
         * the entry as requiring a writeback, in the future.
         */
        void
        setAp0()
        {
            data |= 1 << 4;
            _dirty = true;
        }

        /** This entry needs to be written back to memory */
        bool
        dirty() const
        {
            return _dirty;
        }

    };

    /** Long-descriptor format (LPAE) */
    class LongDescriptor : public DescriptorBase
    {
      public:
        /** Descriptor type */
        enum EntryType
        {
            Invalid,
            Table,
            Block,
            Page
        };

        LongDescriptor()
          : data(0), _dirty(false), aarch64(false), grainSize(Grain4KB),
            physAddrRange(0)
        {}

        /** The raw bits of the entry */
        uint64_t data;

        /** This entry has been modified (access flag set) and needs to be
         * written back to memory */
        bool _dirty;

        /** True if the current lookup is performed in AArch64 state */
        bool aarch64;

        /** Width of the granule size in bits */
        GrainSize grainSize;

        uint8_t physAddrRange;

        uint8_t*
        getRawPtr() override
        {
            return reinterpret_cast<uint8_t*>(&data);
        }

        uint64_t
        getRawData() const override
        {
            return (data);
        }

        std::string
        dbgHeader() const override
        {
            switch (type()) {
              case LongDescriptor::Page:
                assert(lookupLevel == LookupLevel::L3);
                return "Inserting Page descriptor into TLB\n";
              case LongDescriptor::Block:
                assert(lookupLevel < LookupLevel::L3);
                return "Inserting Block descriptor into TLB\n";
              case LongDescriptor::Table:
                return "Inserting Table descriptor into TLB\n";
              default:
                panic("Trying to insert and invalid descriptor\n");
            }
        }

        /**
         * Returns true if this entry targets the secure physical address
         * map.
         */
        bool
        secure(bool have_security, WalkerState *currState) const override
        {
            if (type() == Block || type() == Page) {
                return have_security &&
                    (currState->secureLookup && !bits(data, 5));
            } else {
                return have_security && currState->secureLookup;
            }
        }

        /** Return the descriptor type */
        EntryType
        type() const
        {
            switch (bits(data, 1, 0)) {
              case 0x1:
                // In AArch64 blocks are not allowed at L0 for the
                // 4 KiB granule and at L1 for 16/64 KiB granules
                switch (grainSize) {
                  case Grain4KB:
                    if (lookupLevel == LookupLevel::L0 ||
                        lookupLevel == LookupLevel::L3)
                        return Invalid;
                    else
                        return Block;

                  case Grain16KB:
                    if (lookupLevel == LookupLevel::L2)
                        return Block;
                    else
                        return Invalid;

                  case Grain64KB:
                    // With Armv8.2-LPA (52bit PA) L1 Block descriptors
                    // are allowed for 64KiB granule
                    if ((lookupLevel == LookupLevel::L1 && physAddrRange == 52) ||
                        lookupLevel == LookupLevel::L2)
                        return Block;
                    else
                        return Invalid;

                  default:
                    return Invalid;
                }
              case 0x3:
                return lookupLevel == LookupLevel::L3 ? Page : Table;
              default:
                return Invalid;
            }
        }

        /** Return the bit width of the page/block offset */
        uint8_t
        offsetBits() const override
        {
            if (type() == Block) {
                switch (grainSize) {
                    case Grain4KB:
                        return lookupLevel == LookupLevel::L1 ?
                            30 /* 1 GiB */ : 21 /* 2 MiB */;
                    case Grain16KB:
                        return 25  /* 32 MiB */;
                    case Grain64KB:
                        return lookupLevel == LookupLevel::L1 ?
                            42 /* 4 TiB */ : 29 /* 512 MiB */;
                    default:
                        panic("Invalid AArch64 VM granule size\n");
                }
            } else if (type() == Page) {
                switch (grainSize) {
                    case Grain4KB:
                    case Grain16KB:
                    case Grain64KB:
                        return grainSize; /* enum -> uint okay */
                    default:
                        panic("Invalid AArch64 VM granule size\n");
                }
            } else if (type() == Table) {
                const auto* ptops = getPageTableOps(grainSize);
                return ptops->walkBits(lookupLevel);
            }
            panic("AArch64 page table entry must be block or page\n");
        }

        /** Return the physical frame, bits shifted right */
        Addr
        pfn() const override
        {
            return paddr() >> offsetBits();
        }

        /** Return the physical address of the entry */
        Addr
        paddr() const
        {
            Addr addr = 0;
            if (aarch64) {
                addr = mbits(data, 47, offsetBits());
                if (physAddrRange == 52 && grainSize == Grain64KB) {
                    addr |= bits(data, 15, 12) << 48;
                }
            } else {
                addr = mbits(data, 39, offsetBits());
            }
            return addr;
        }

        /** Return the address of the next page table */
        Addr
        nextTableAddr() const
        {
            assert(type() == Table);
            Addr table_address = 0;
            if (aarch64) {
                table_address = mbits(data, 47, grainSize);
                // Using 52bit if Armv8.2-LPA is implemented
                if (physAddrRange == 52 && grainSize == Grain64KB)
                    table_address |= bits(data, 15, 12) << 48;
            } else {
                table_address = mbits(data, 39, 12);
            }

            return table_address;
        }

        /** Return the address of the next descriptor */
        Addr
        nextDescAddr(Addr va) const
        {
            assert(type() == Table);
            Addr pa = 0;
            if (aarch64) {
                int stride = grainSize - 3;
                int va_lo = stride * (3 - (lookupLevel + 1)) + grainSize;
                int va_hi = va_lo + stride - 1;
                pa = nextTableAddr() | (bits(va, va_hi, va_lo) << 3);
            } else {
                if (lookupLevel == LookupLevel::L1)
                    pa = nextTableAddr() | (bits(va, 29, 21) << 3);
                else  // lookupLevel == L2
                    pa = nextTableAddr() | (bits(va, 20, 12) << 3);
            }
            return pa;
        }

        /** Is execution allowed on this mapping? */
        bool
        xn() const override
        {
            assert(type() == Block || type() == Page);
            return bits(data, 54);
        }

        /** Is privileged execution allowed on this mapping? (LPAE only) */
        bool
        pxn() const
        {
            assert(type() == Block || type() == Page);
            return bits(data, 53);
        }

        /** Contiguous hint bit. */
        bool
        contiguousHint() const
        {
            assert(type() == Block || type() == Page);
            return bits(data, 52);
        }

        /** Is the translation global (no asid used)? */
        bool
        global(WalkerState *currState) const override
        {
            assert(currState && (type() == Block || type() == Page));
            if (!currState->aarch64 && (currState->isSecure &&
                                        !currState->secureLookup)) {
                return false;  // ARM ARM issue C B3.6.3
            } else if (currState->aarch64) {
                if (!MMU::hasUnprivRegime(currState->regime)) {
                    // By default translations are treated as global
                    // in AArch64 for regimes without an unpriviledged
                    // component
                    return true;
                } else if (currState->isSecure && !currState->secureLookup) {
                    return false;
                }
            }
            return !bits(data, 11);
        }

        /** Returns true if the access flag (AF) is set. */
        bool
        af() const
        {
            assert(type() == Block || type() == Page);
            return bits(data, 10);
        }

        /** 2-bit shareability field */
        uint8_t
        sh() const
        {
            assert(type() == Block || type() == Page);
            return bits(data, 9, 8);
        }

        /** 2-bit access protection flags */
        uint8_t
        ap() const override
        {
            assert(type() == Block || type() == Page);
            // Long descriptors only support the AP[2:1] scheme
            return bits(data, 7, 6);
        }

        /** Read/write access protection flag */
        bool
        rw() const
        {
            assert(type() == Block || type() == Page);
            return !bits(data, 7);
        }

        /** User/privileged level access protection flag */
        bool
        user() const
        {
            assert(type() == Block || type() == Page);
            return bits(data, 6);
        }

        /** Return the AP bits as compatible with the AP[2:0] format.  Utility
         * function used to simplify the code in the TLB for performing
         * permission checks. */
        static uint8_t
        ap(bool rw, bool user)
        {
            return ((!rw) << 2) | (user << 1);
        }

        TlbEntry::DomainType
        domain() const override
        {
            // Long-desc. format only supports Client domain
            return TlbEntry::DomainType::Client;
        }

        /** Attribute index */
        uint8_t
        attrIndx() const
        {
            assert(type() == Block || type() == Page);
            return bits(data, 4, 2);
        }

        /** Memory attributes, only used by stage 2 translations */
        uint8_t
        memAttr() const
        {
            assert(type() == Block || type() == Page);
            return bits(data, 5, 2);
        }

        /** Set access flag that this entry has been touched.  Mark the entry as
         * requiring a writeback, in the future. */
        void
        setAf()
        {
            data |= 1 << 10;
            _dirty = true;
        }

        /** This entry needs to be written back to memory */
        bool
        dirty() const
        {
            return _dirty;
        }

        /** Whether the subsequent levels of lookup are secure */
        bool
        secureTable() const
        {
            assert(type() == Table);
            return !bits(data, 63);
        }

        /** Two bit access protection flags for subsequent levels of lookup */
        uint8_t
        apTable() const
        {
            assert(type() == Table);
            return bits(data, 62, 61);
        }

        /** R/W protection flag for subsequent levels of lookup */
        uint8_t
        rwTable() const
        {
            assert(type() == Table);
            return !bits(data, 62);
        }

        /** User/privileged mode protection flag for subsequent levels of
         * lookup */
        uint8_t
        userTable() const
        {
            assert(type() == Table);
            return !bits(data, 61);
        }

        /** Is execution allowed on subsequent lookup levels? */
        bool
        xnTable() const
        {
            assert(type() == Table);
            return bits(data, 60);
        }

        /** Is privileged execution allowed on subsequent lookup levels? */
        bool
        pxnTable() const
        {
            assert(type() == Table);
            return bits(data, 59);
        }
    };

    class WalkerState
    {
      public:
        /** Thread context that we're doing the walk for */
        ThreadContext *tc;

        /** If the access is performed in AArch64 state */
        bool aarch64;

        /** Current exception level */
        ExceptionLevel el;

        /** Current translation regime */
        TranslationRegime regime;

        /** Current physical address range in bits */
        int physAddrRange;

        /** Request that is currently being serviced */
        RequestPtr req;

        /** Initial walk entry allowing to skip lookup levels */
        TlbEntry walkEntry;

        /** ASID that we're servicing the request under */
        uint16_t asid;
        vmid_t vmid;

        /** Translation state for delayed requests */
        BaseMMU::Translation *transState;

        /** The fault that we are going to return */
        Fault fault;

        /** The virtual address that is being translated with tagging removed.*/
        Addr vaddr;

        /** The virtual address that is being translated */
        Addr vaddr_tainted;

        /** Cached copy of the sctlr as it existed when translation began */
        SCTLR sctlr;

        /** Cached copy of the scr as it existed when translation began */
        SCR scr;

        /** Cached copy of the cpsr as it existed when translation began */
        CPSR cpsr;

        /** Cached copy of ttbcr/tcr as it existed when translation began */
        union
        {
            TTBCR ttbcr; // AArch32 translations
            TCR tcr;     // AArch64 translations
        };

        /** Cached copy of the htcr as it existed when translation began. */
        HTCR htcr;

        /** Cached copy of the htcr as it existed when translation began. */
        HCR  hcr;

        /** Cached copy of the vtcr as it existed when translation began. */
        VTCR_t vtcr;

        /** If the access is a write */
        bool isWrite;

        /** If the access is a fetch (for execution, and no-exec) must be checked?*/
        bool isFetch;

        /** If the access comes from the secure state. */
        bool isSecure;
        /** Whether lookups should be treated as using the secure state.
         * This is usually the same as isSecure, but can be set to false by the
         * long descriptor table attributes. */
        bool secureLookup = false;

        /** True if table walks are uncacheable (for table descriptors) */
        bool isUncacheable;

        /** Helper variables used to implement hierarchical access permissions
         * when the long-desc. format is used. */
        struct LongDescData
        {
            bool rwTable = false;
            bool userTable = false;
            bool xnTable = false;
            bool pxnTable = false;
        };
        std::optional<LongDescData> longDescData;

        /** Hierarchical access permission disable */
        bool hpd;

        uint8_t sh;
        uint8_t irgn;
        uint8_t orgn;

        /** Flag indicating if a second stage of lookup is required */
        bool stage2Req;

        /** A pointer to the stage 2 translation that's in progress */
        BaseMMU::Translation *stage2Tran;

        /** If the mode is timing or atomic */
        bool timing;

        /** If the atomic mode should be functional */
        bool functional;

        /** Save mode for use in delayed response */
        BaseMMU::Mode mode;

        /** The translation type that has been requested */
        MMU::ArmTranslationType tranType;

        /** Short-format descriptors */
        L1Descriptor l1Desc;
        L2Descriptor l2Desc;

        /** Long-format descriptor (LPAE and AArch64) */
        LongDescriptor longDesc;

        /** Whether the response is delayed in timing mode due to additional
         * lookups */
        bool delayed;

        TableWalker *tableWalker;

        /** Timestamp for calculating elapsed time in service (for stats) */
        Tick startTime;

        /** Page entries walked during service (for stats) */
        unsigned levels;

        int depthByLevel[4];
        Addr addrByLevel[4];

        void doL1Descriptor();
        void doL2Descriptor();

        void doLongDescriptor();

        WalkerState();

        std::string name() const { return tableWalker->name(); }
    };

    class TableWalkerState : public Packet::SenderState
    {
      public:
        Tick delay = 0;
        Event *event = nullptr;
    };

    class Port : public QueuedRequestPort
    {
      public:
        Port(TableWalker& _walker);

        void sendFunctionalReq(const RequestPtr &req, uint8_t *data);
        void sendAtomicReq(const RequestPtr &req, uint8_t *data, Tick delay);
        void sendTimingReq(const RequestPtr &req, uint8_t *data, Tick delay,
            Event *event);

        bool recvTimingResp(PacketPtr pkt) override;

      private:
        void handleRespPacket(PacketPtr pkt, Tick delay=0);
        void handleResp(TableWalkerState *state, Addr addr,
                        Addr size, Tick delay=0);

        PacketPtr createPacket(const RequestPtr &req, uint8_t *data,
                               Tick delay, Event *event);

      private:
        TableWalker& owner;

        /** Packet queue used to store outgoing requests. */
        ReqPacketQueue reqQueue;

        /** Packet queue used to store outgoing snoop responses. */
        SnoopRespPacketQueue snoopRespQueue;
    };

    /** This translation class is used to trigger the data fetch once a timing
        translation returns the translated physical address */
    class Stage2Walk : public BaseMMU::Translation
    {
      private:
        uint8_t      *data;
        int          numBytes;
        RequestPtr   req;
        Event        *event;
        TableWalker  &parent;
        Addr         oVAddr;
        BaseMMU::Mode mode;
        MMU::ArmTranslationType tranType;

      public:
        Fault fault;

        Stage2Walk(TableWalker &_parent, uint8_t *_data, Event *_event,
                   Addr vaddr, BaseMMU::Mode mode,
                   MMU::ArmTranslationType tran_type);

        void markDelayed() {}

        void finish(const Fault &fault, const RequestPtr &req,
            ThreadContext *tc, BaseMMU::Mode mode,
            int *depths, Addr *addrs);

        void
        setVirt(Addr vaddr, int size, Request::Flags flags,
                int requestorId)
        {
            numBytes = size;
            req->setVirt(vaddr, size, flags, requestorId, 0);
        }

        void translateTiming(ThreadContext *tc);
    };

    Fault readDataUntimed(ThreadContext *tc, Addr vaddr, Addr desc_addr,
                          uint8_t *data, int num_bytes, Request::Flags flags,
                          BaseMMU::Mode mode, MMU::ArmTranslationType tran_type,
                          bool functional);
    void readDataTimed(ThreadContext *tc, Addr desc_addr,
                       Stage2Walk *translation, int num_bytes,
                       Request::Flags flags);

  protected:

    /** Queues of requests for all the different lookup levels */
    std::list<WalkerState *> stateQueues[LookupLevel::Num_ArmLookupLevel];

    /** Queue of requests that have passed are waiting because the walker is
     * currently busy. */
    std::list<WalkerState *> pendingQueue;

    /** The MMU to forward second stage look upts to */
    MMU *mmu;

    /** Requestor id assigned by the MMU. */
    RequestorID requestorId;

    /** Port shared by the two table walkers. */
    Port* port;

    /** Indicates whether this table walker is part of the stage 2 mmu */
    const bool isStage2;

    /** TLB that is initiating these table walks */
    TLB *tlb;

    /** Cached copy of the sctlr as it existed when translation began */
    SCTLR sctlr;

    WalkerState *currState;

    /** If a timing translation is currently in progress */
    bool pending;

    /** The number of walks belonging to squashed instructions that can be
     * removed from the pendingQueue per cycle. */
    unsigned numSquashable;

    /** Cached copies of system-level properties */
    const ArmRelease *release;
    uint8_t _physAddrRange;
    bool _haveLargeAsid64;

    /** Statistics */
    struct TableWalkerStats : public statistics::Group
    {
        TableWalkerStats(statistics::Group *parent);
        statistics::Scalar walks;
        statistics::Scalar walksShortDescriptor;
        statistics::Scalar walksLongDescriptor;
        statistics::Vector walksShortTerminatedAtLevel;
        statistics::Vector walksLongTerminatedAtLevel;
        statistics::Scalar squashedBefore;
        statistics::Scalar squashedAfter;
        statistics::Histogram walkWaitTime;
        statistics::Histogram walkServiceTime;
        // Essentially "L" of queueing theory
        statistics::Histogram pendingWalks;
        statistics::Vector pageSizes;
        statistics::Vector2d requestOrigin;
    } stats;

    mutable unsigned pendingReqs;
    mutable Tick pendingChangeTick;

    static const unsigned REQUESTED = 0;
    static const unsigned COMPLETED = 1;

  public:
    PARAMS(ArmTableWalker);
    TableWalker(const Params &p);
    virtual ~TableWalker();

    bool haveLargeAsid64() const { return _haveLargeAsid64; }
    uint8_t physAddrRange() const { return _physAddrRange; }
    /** Checks if all state is cleared and if so, completes drain */
    void completeDrain();
    DrainState drain() override;
    void drainResume() override;

    gem5::Port &getPort(const std::string &if_name,
                    PortID idx=InvalidPortID) override;

    Port &getTableWalkerPort();

    Fault walk(const RequestPtr &req, ThreadContext *tc,
               uint16_t asid, vmid_t _vmid,
               BaseMMU::Mode mode, BaseMMU::Translation *_trans,
               bool timing, bool functional, bool secure,
               MMU::ArmTranslationType tran_type, bool stage2,
               const TlbEntry *walk_entry);

    void setMmu(MMU *_mmu);
    void setTlb(TLB *_tlb) { tlb = _tlb; }
    TLB* getTlb() { return tlb; }
    void memAttrs(ThreadContext *tc, TlbEntry &te, SCTLR sctlr,
                  uint8_t texcb, bool s);
    void memAttrsLPAE(ThreadContext *tc, TlbEntry &te,
                      LongDescriptor &lDescriptor);
    void memAttrsAArch64(ThreadContext *tc, TlbEntry &te,
                         LongDescriptor &lDescriptor);
    void memAttrsWalkAArch64(TlbEntry &te);

    static LookupLevel toLookupLevel(uint8_t lookup_level_as_int);

  private:

    void doL1Descriptor();
    void doL1DescriptorWrapper();
    EventFunctionWrapper doL1DescEvent;

    void doL2Descriptor();
    void doL2DescriptorWrapper();
    EventFunctionWrapper doL2DescEvent;

    void doLongDescriptor();

    void doL0LongDescriptorWrapper();
    EventFunctionWrapper doL0LongDescEvent;
    void doL1LongDescriptorWrapper();
    EventFunctionWrapper doL1LongDescEvent;
    void doL2LongDescriptorWrapper();
    EventFunctionWrapper doL2LongDescEvent;
    void doL3LongDescriptorWrapper();
    EventFunctionWrapper doL3LongDescEvent;

    void doLongDescriptorWrapper(LookupLevel curr_lookup_level);
    Event* LongDescEventByLevel[4];

    void fetchDescriptor(Addr desc_addr,
        DescriptorBase &descriptor, int num_bytes,
        Request::Flags flags, LookupLevel lookup_lvl, Event *event,
        void (TableWalker::*doDescriptor)());

    Fault generateLongDescFault(ArmFault::FaultSource src);

    void insertTableEntry(DescriptorBase &descriptor, bool longDescriptor);
    void insertPartialTableEntry(LongDescriptor &descriptor);

    /** Returns a tuple made of:
     * 1) The address of the first page table
     * 2) The address of the first descriptor within the table
     * 3) The page table level
     */
    std::tuple<Addr, Addr, LookupLevel> walkAddresses(
        Addr ttbr, GrainSize tg, int tsz, int pa_range);

    Fault processWalk();
    Fault processWalkLPAE();

    bool checkVAddrSizeFaultAArch64(Addr addr, int top_bit,
        GrainSize granule, int tsz, bool low_range);

    /// Returns true if the address exceeds the range permitted by the
    /// system-wide setting or by the TCR_ELx IPS/PS setting
    bool checkAddrSizeFaultAArch64(Addr addr, int pa_range);

    /// Returns true if the table walk should be uncacheable
    bool uncacheableWalk() const;

    Fault processWalkAArch64();
    void processWalkWrapper();
    EventFunctionWrapper doProcessEvent;

    void nextWalk(ThreadContext *tc);

    void pendingChange();

    /** Timing mode: saves the currState into the stateQueues */
    void stashCurrState(int queue_idx);

    static uint8_t pageSizeNtoStatBin(uint8_t N);

<<<<<<< HEAD
    Fault testWalk(Addr pa, Addr size, TlbEntry::DomainType domain,
                   LookupLevel lookup_level, bool stage2);

  public:
    int LastDepth;
=======
    void mpamTagTableWalk(RequestPtr &req) const;

  public: /* Testing */
    TlbTestInterface *test;

    void setTestInterface(TlbTestInterface *ti);

    Fault testWalk(const RequestPtr &walk_req, TlbEntry::DomainType domain,
                   LookupLevel lookup_level);
>>>>>>> b88f814e
};

} // namespace ArmISA
} // namespace gem5

#endif //__ARCH_ARM_TABLE_WALKER_HH__<|MERGE_RESOLUTION|>--- conflicted
+++ resolved
@@ -953,9 +953,6 @@
         /** Page entries walked during service (for stats) */
         unsigned levels;
 
-        int depthByLevel[4];
-        Addr addrByLevel[4];
-
         void doL1Descriptor();
         void doL2Descriptor();
 
@@ -1027,8 +1024,7 @@
         void markDelayed() {}
 
         void finish(const Fault &fault, const RequestPtr &req,
-            ThreadContext *tc, BaseMMU::Mode mode,
-            int *depths, Addr *addrs);
+            ThreadContext *tc, BaseMMU::Mode mode);
 
         void
         setVirt(Addr vaddr, int size, Request::Flags flags,
@@ -1220,13 +1216,6 @@
 
     static uint8_t pageSizeNtoStatBin(uint8_t N);
 
-<<<<<<< HEAD
-    Fault testWalk(Addr pa, Addr size, TlbEntry::DomainType domain,
-                   LookupLevel lookup_level, bool stage2);
-
-  public:
-    int LastDepth;
-=======
     void mpamTagTableWalk(RequestPtr &req) const;
 
   public: /* Testing */
@@ -1236,7 +1225,6 @@
 
     Fault testWalk(const RequestPtr &walk_req, TlbEntry::DomainType domain,
                    LookupLevel lookup_level);
->>>>>>> b88f814e
 };
 
 } // namespace ArmISA
