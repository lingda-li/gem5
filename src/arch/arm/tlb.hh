/*
 * Copyright (c) 2010-2013, 2016, 2019-2021 Arm Limited
 * All rights reserved
 *
 * The license below extends only to copyright in the software and shall
 * not be construed as granting a license to any other intellectual
 * property including but not limited to intellectual property relating
 * to a hardware implementation of the functionality of the software
 * licensed hereunder.  You may use the software subject to the license
 * terms below provided that you ensure that this notice is replicated
 * unmodified and in its entirety in all distributions of the software,
 * modified or unmodified, in source code or in binary form.
 *
 * Copyright (c) 2001-2005 The Regents of The University of Michigan
 * All rights reserved.
 *
 * Redistribution and use in source and binary forms, with or without
 * modification, are permitted provided that the following conditions are
 * met: redistributions of source code must retain the above copyright
 * notice, this list of conditions and the following disclaimer;
 * redistributions in binary form must reproduce the above copyright
 * notice, this list of conditions and the following disclaimer in the
 * documentation and/or other materials provided with the distribution;
 * neither the name of the copyright holders nor the names of its
 * contributors may be used to endorse or promote products derived from
 * this software without specific prior written permission.
 *
 * THIS SOFTWARE IS PROVIDED BY THE COPYRIGHT HOLDERS AND CONTRIBUTORS
 * "AS IS" AND ANY EXPRESS OR IMPLIED WARRANTIES, INCLUDING, BUT NOT
 * LIMITED TO, THE IMPLIED WARRANTIES OF MERCHANTABILITY AND FITNESS FOR
 * A PARTICULAR PURPOSE ARE DISCLAIMED. IN NO EVENT SHALL THE COPYRIGHT
 * OWNER OR CONTRIBUTORS BE LIABLE FOR ANY DIRECT, INDIRECT, INCIDENTAL,
 * SPECIAL, EXEMPLARY, OR CONSEQUENTIAL DAMAGES (INCLUDING, BUT NOT
 * LIMITED TO, PROCUREMENT OF SUBSTITUTE GOODS OR SERVICES; LOSS OF USE,
 * DATA, OR PROFITS; OR BUSINESS INTERRUPTION) HOWEVER CAUSED AND ON ANY
 * THEORY OF LIABILITY, WHETHER IN CONTRACT, STRICT LIABILITY, OR TORT
 * (INCLUDING NEGLIGENCE OR OTHERWISE) ARISING IN ANY WAY OUT OF THE USE
 * OF THIS SOFTWARE, EVEN IF ADVISED OF THE POSSIBILITY OF SUCH DAMAGE.
 */

#ifndef __ARCH_ARM_TLB_HH__
#define __ARCH_ARM_TLB_HH__


#include "arch/arm/faults.hh"
#include "arch/arm/pagetable.hh"
#include "arch/arm/utility.hh"
#include "arch/generic/tlb.hh"
#include "base/statistics.hh"
#include "enums/TypeTLB.hh"
#include "mem/request.hh"
#include "params/ArmTLB.hh"
#include "sim/probe/pmu.hh"

namespace gem5
{

class ThreadContext;

namespace ArmISA {

class TableWalker;
class TLB;

class TLBIALL;
class ITLBIALL;
class DTLBIALL;
class TLBIALLEL;
class TLBIVMALL;
class TLBIALLN;
class TLBIMVA;
class ITLBIMVA;
class DTLBIMVA;
class TLBIASID;
class ITLBIASID;
class DTLBIASID;
class TLBIMVAA;

class TlbTestInterface
{
  public:
    TlbTestInterface() {}
    virtual ~TlbTestInterface() {}

    /**
     * Check if a TLB translation should be forced to fail.
     *
     * @param req Request requiring a translation.
     * @param is_priv Access from a privileged mode (i.e., not EL0)
     * @param mode Access type
     * @param domain Domain type
     */
    virtual Fault translationCheck(const RequestPtr &req, bool is_priv,
                                   BaseMMU::Mode mode,
                                   TlbEntry::DomainType domain) = 0;

    /**
     * Check if a page table walker access should be forced to fail.
     *
     * @param pa Physical address the walker is accessing
     * @param size Walker access size
     * @param va Virtual address that initiated the walk
     * @param is_secure Access from secure state
     * @param is_priv Access from a privileged mode (i.e., not EL0)
     * @param mode Access type
     * @param domain Domain type
     * @param lookup_level Page table walker level
     */
    virtual Fault walkCheck(Addr pa, Addr size, Addr va, bool is_secure,
                            Addr is_priv, BaseMMU::Mode mode,
                            TlbEntry::DomainType domain,
                            enums::ArmLookupLevel lookup_level) = 0;
};

class TLB : public BaseTLB
{
  protected:
    TlbEntry* table;

    /** TLB Size */
    int size;

    /** Indicates this TLB caches IPA->PA translations */
    bool isStage2;

    /**
     * Hash map containing one entry per lookup level
     * The TLB is caching partial translations from the key lookup level
     * if the matching value is true.
     */
    std::unordered_map<enums::ArmLookupLevel, bool> partialLevels;

    /**
     * True if the TLB caches partial translations
     */
    bool _walkCache;

    TableWalker *tableWalker;

    struct TlbStats : public statistics::Group
    {
        TlbStats(TLB &parent);

        const TLB &tlb;

        // Access Stats
        mutable statistics::Scalar partialHits;
        mutable statistics::Scalar instHits;
        mutable statistics::Scalar instMisses;
        mutable statistics::Scalar readHits;
        mutable statistics::Scalar readMisses;
        mutable statistics::Scalar writeHits;
        mutable statistics::Scalar writeMisses;
        mutable statistics::Scalar inserts;
        mutable statistics::Scalar flushTlb;
        mutable statistics::Scalar flushTlbMva;
        mutable statistics::Scalar flushTlbMvaAsid;
        mutable statistics::Scalar flushTlbAsid;
        mutable statistics::Scalar flushedEntries;

        statistics::Formula readAccesses;
        statistics::Formula writeAccesses;
        statistics::Formula instAccesses;
        statistics::Formula hits;
        statistics::Formula misses;
        statistics::Formula accesses;
    } stats;

    /** PMU probe for TLB refills */
    probing::PMUUPtr ppRefills;

    int rangeMRU; //On lookup, only move entries ahead when outside rangeMRU
    vmid_t vmid;

  public:
    using Params = ArmTLBParams;
    using Lookup = TlbEntry::Lookup;
    using LookupLevel = enums::ArmLookupLevel;

    TLB(const Params &p);
    TLB(const Params &p, int _size, TableWalker *_walker);

    /** Lookup an entry in the TLB
     * @return pointer to TLB entry if it exists
     */
    TlbEntry *lookup(const Lookup &lookup_data);

    /** Lookup an entry in the TLB and in the next levels by
     * following the nextLevel pointer
     *
     * @param mode to differentiate between read/writes/fetches.
     * @return pointer to TLB entry if it exists
     */
    TlbEntry *multiLookup(const Lookup &lookup_data);

    virtual ~TLB();

    void takeOverFrom(BaseTLB *otlb) override;

    void setTableWalker(TableWalker *table_walker);

    TableWalker *getTableWalker() { return tableWalker; }

    int getsize() const { return size; }

    bool walkCache() const { return _walkCache; }

    void setVMID(vmid_t _vmid) { vmid = _vmid; }

    /** Insert a PTE in the current TLB */
    void insert(TlbEntry &pte);

    /** Insert a PTE in the current TLB and in the higher levels */
    void multiInsert(TlbEntry &pte);

    /** Reset the entire TLB. Used for CPU switching to prevent stale
     * translations after multiple switches
     */
    void flushAll() override;


    /** Reset the entire TLB
     */
    void flush(const TLBIALL &tlbi_op);
    void flush(const ITLBIALL &tlbi_op);
    void flush(const DTLBIALL &tlbi_op);

    /** Implementaton of AArch64 TLBI ALLE1(IS), ALLE2(IS), ALLE3(IS)
     * instructions
     */
    void flush(const TLBIALLEL &tlbi_op);

    /** Implementaton of AArch64 TLBI VMALLE1(IS)/VMALLS112E1(IS)
     * instructions
     */
    void flush(const TLBIVMALL &tlbi_op);

    /** Remove all entries in the non secure world, depending on whether they
     *  were allocated in hyp mode or not
     */
    void flush(const TLBIALLN &tlbi_op);

    /** Remove any entries that match both a va and asn
     */
    void flush(const TLBIMVA &tlbi_op);
    void flush(const ITLBIMVA &tlbi_op);
    void flush(const DTLBIMVA &tlbi_op);

    /** Remove any entries that match the asn
     */
    void flush(const TLBIASID &tlbi_op);
    void flush(const ITLBIASID &tlbi_op);
    void flush(const DTLBIASID &tlbi_op);

    /** Remove all entries that match the va regardless of asn
     */
    void flush(const TLBIMVAA &tlbi_op);

    Fault trickBoxCheck(const RequestPtr &req, BaseMMU::Mode mode,
                        TlbEntry::DomainType domain);

    Fault walkTrickBoxCheck(Addr pa, bool is_secure, Addr va, Addr sz,
                            bool is_exec, bool is_write,
                            TlbEntry::DomainType domain,
                            LookupLevel lookup_level);

    void printTlb() const;

    void demapPage(Addr vaddr, uint64_t asn) override
    {
        // needed for x86 only
        panic("demapPage() is not implemented.\n");
    }

    Fault
    translateAtomic(const RequestPtr &req, ThreadContext *tc,
                    BaseMMU::Mode mode) override
    {
        panic("unimplemented");
    }

    void
    translateTiming(const RequestPtr &req, ThreadContext *tc,
                    BaseMMU::Translation *translation,
                    BaseMMU::Mode mode) override
    {
        panic("unimplemented");
    }

<<<<<<< HEAD
    Fault translateMmuOff(ThreadContext *tc, const RequestPtr &req, Mode mode,
        TLB::ArmTranslationType tranType, Addr vaddr, bool long_desc_format);
    Fault translateMmuOn(ThreadContext *tc, const RequestPtr &req, Mode mode,
        Translation *translation, bool &delay, bool timing, bool functional,
        Addr vaddr, ArmFault::TranMethod tranMethod, TlbEntry **tep);

    Fault translateFs(const RequestPtr &req, ThreadContext *tc, Mode mode,
                      Translation *translation, bool &delay, bool timing,
                      ArmTranslationType tranType, bool functional = false,
                      TlbEntry **tep = NULL);
    Fault translateSe(const RequestPtr &req, ThreadContext *tc, Mode mode,
            Translation *translation, bool &delay, bool timing);
    Fault translateAtomic(const RequestPtr &req, ThreadContext *tc, Mode mode,
                          ArmTranslationType tranType, int *depths = NULL,
                          Addr *addrs = NULL);
    Fault translateAtomic(const RequestPtr &req, ThreadContext *tc, Mode mode,
                          int *depths = NULL, Addr *addrs = NULL) override {
      return translateAtomic(req, tc, mode, NormalTran, depths, addrs);
    }
    void translateTiming(
            const RequestPtr &req, ThreadContext *tc,
            Translation *translation, Mode mode,
            ArmTranslationType tranType);
    void
    translateTiming(const RequestPtr &req, ThreadContext *tc,
                    Translation *translation, Mode mode) override
=======
    Fault
    finalizePhysical(const RequestPtr &req, ThreadContext *tc,
                     BaseMMU::Mode mode) const override
>>>>>>> 141cc37c
    {
        panic("unimplemented");
    }

    void regProbePoints() override;

    /**
     * Get the table walker port. This is used for migrating
     * port connections during a CPU takeOverFrom() call. For
     * architectures that do not have a table walker, NULL is
     * returned, hence the use of a pointer rather than a
     * reference. For ARM this method will always return a valid port
     * pointer.
     *
     * @return A pointer to the walker request port
     */
    Port *getTableWalkerPort() override;

    // Caching misc register values here.
    // Writing to misc registers needs to invalidate them.
    // translateFunctional/translateSe/translateFs checks if they are
    // invalid and call updateMiscReg if necessary.

  private:
    /** Remove any entries that match both a va and asn
     * @param mva virtual address to flush
     * @param asn contextid/asn to flush on match
     * @param secure_lookup if the operation affects the secure world
     * @param ignore_asn if the flush should ignore the asn
     * @param in_host if hcr.e2h == 1 and hcr.tge == 1 for VHE.
     * @param entry_type type of entry to flush (instruction/data/unified)
     */
    void _flushMva(Addr mva, uint64_t asn, bool secure_lookup,
                   bool ignore_asn, ExceptionLevel target_el,
                   bool in_host, TypeTLB entry_type);

    /** Check if the tlb entry passed as an argument needs to
     * be "promoted" as a unified entry:
     * this should happen if we are hitting an instruction TLB entry on a
     * data access or a data TLB entry on an instruction access:
     */
    void checkPromotion(TlbEntry *entry, BaseMMU::Mode mode);

    /** Helper function looking up for a matching TLB entry
     * Does not update stats; see lookup method instead */
    TlbEntry *match(const Lookup &lookup_data);
};

} // namespace ArmISA
} // namespace gem5

#endif // __ARCH_ARM_TLB_HH__<|MERGE_RESOLUTION|>--- conflicted
+++ resolved
@@ -287,38 +287,9 @@
         panic("unimplemented");
     }
 
-<<<<<<< HEAD
-    Fault translateMmuOff(ThreadContext *tc, const RequestPtr &req, Mode mode,
-        TLB::ArmTranslationType tranType, Addr vaddr, bool long_desc_format);
-    Fault translateMmuOn(ThreadContext *tc, const RequestPtr &req, Mode mode,
-        Translation *translation, bool &delay, bool timing, bool functional,
-        Addr vaddr, ArmFault::TranMethod tranMethod, TlbEntry **tep);
-
-    Fault translateFs(const RequestPtr &req, ThreadContext *tc, Mode mode,
-                      Translation *translation, bool &delay, bool timing,
-                      ArmTranslationType tranType, bool functional = false,
-                      TlbEntry **tep = NULL);
-    Fault translateSe(const RequestPtr &req, ThreadContext *tc, Mode mode,
-            Translation *translation, bool &delay, bool timing);
-    Fault translateAtomic(const RequestPtr &req, ThreadContext *tc, Mode mode,
-                          ArmTranslationType tranType, int *depths = NULL,
-                          Addr *addrs = NULL);
-    Fault translateAtomic(const RequestPtr &req, ThreadContext *tc, Mode mode,
-                          int *depths = NULL, Addr *addrs = NULL) override {
-      return translateAtomic(req, tc, mode, NormalTran, depths, addrs);
-    }
-    void translateTiming(
-            const RequestPtr &req, ThreadContext *tc,
-            Translation *translation, Mode mode,
-            ArmTranslationType tranType);
-    void
-    translateTiming(const RequestPtr &req, ThreadContext *tc,
-                    Translation *translation, Mode mode) override
-=======
     Fault
     finalizePhysical(const RequestPtr &req, ThreadContext *tc,
                      BaseMMU::Mode mode) const override
->>>>>>> 141cc37c
     {
         panic("unimplemented");
     }
