/*
 * Copyright (c) 2010, 2012-2019, 2021-2024 Arm Limited
 * All rights reserved
 *
 * The license below extends only to copyright in the software and shall
 * not be construed as granting a license to any other intellectual
 * property including but not limited to intellectual property relating
 * to a hardware implementation of the functionality of the software
 * licensed hereunder.  You may use the software subject to the license
 * terms below provided that you ensure that this notice is replicated
 * unmodified and in its entirety in all distributions of the software,
 * modified or unmodified, in source code or in binary form.
 *
 * Redistribution and use in source and binary forms, with or without
 * modification, are permitted provided that the following conditions are
 * met: redistributions of source code must retain the above copyright
 * notice, this list of conditions and the following disclaimer;
 * redistributions in binary form must reproduce the above copyright
 * notice, this list of conditions and the following disclaimer in the
 * documentation and/or other materials provided with the distribution;
 * neither the name of the copyright holders nor the names of its
 * contributors may be used to endorse or promote products derived from
 * this software without specific prior written permission.
 *
 * THIS SOFTWARE IS PROVIDED BY THE COPYRIGHT HOLDERS AND CONTRIBUTORS
 * "AS IS" AND ANY EXPRESS OR IMPLIED WARRANTIES, INCLUDING, BUT NOT
 * LIMITED TO, THE IMPLIED WARRANTIES OF MERCHANTABILITY AND FITNESS FOR
 * A PARTICULAR PURPOSE ARE DISCLAIMED. IN NO EVENT SHALL THE COPYRIGHT
 * OWNER OR CONTRIBUTORS BE LIABLE FOR ANY DIRECT, INDIRECT, INCIDENTAL,
 * SPECIAL, EXEMPLARY, OR CONSEQUENTIAL DAMAGES (INCLUDING, BUT NOT
 * LIMITED TO, PROCUREMENT OF SUBSTITUTE GOODS OR SERVICES; LOSS OF USE,
 * DATA, OR PROFITS; OR BUSINESS INTERRUPTION) HOWEVER CAUSED AND ON ANY
 * THEORY OF LIABILITY, WHETHER IN CONTRACT, STRICT LIABILITY, OR TORT
 * (INCLUDING NEGLIGENCE OR OTHERWISE) ARISING IN ANY WAY OUT OF THE USE
 * OF THIS SOFTWARE, EVEN IF ADVISED OF THE POSSIBILITY OF SUCH DAMAGE.
 */
#include "arch/arm/table_walker.hh"

#include <cassert>
#include <memory>

#include "arch/arm/faults.hh"
#include "arch/arm/mmu.hh"
#include "arch/arm/mpam.hh"
#include "arch/arm/pagetable.hh"
#include "arch/arm/system.hh"
#include "arch/arm/tlb.hh"
#include "base/compiler.hh"
#include "cpu/base.hh"
#include "cpu/thread_context.hh"
#include "debug/Checkpoint.hh"
#include "debug/Drain.hh"
#include "debug/PageTableWalker.hh"
#include "debug/TLB.hh"
#include "debug/TLBVerbose.hh"
#include "sim/system.hh"

namespace gem5
{

using namespace ArmISA;

TableWalker::TableWalker(const Params &p)
    : ClockedObject(p),
      requestorId(p.sys->getRequestorId(this)),
      port(new Port(*this)),
      isStage2(p.is_stage2), tlb(NULL),
      currState(NULL), pending(false),
      numSquashable(p.num_squash_per_cycle),
      release(nullptr),
      stats(this),
      pendingReqs(0),
      pendingChangeTick(curTick()),
      doL1DescEvent([this]{ doL1DescriptorWrapper(); }, name()),
      doL2DescEvent([this]{ doL2DescriptorWrapper(); }, name()),
      doL0LongDescEvent([this]{ doL0LongDescriptorWrapper(); }, name()),
      doL1LongDescEvent([this]{ doL1LongDescriptorWrapper(); }, name()),
      doL2LongDescEvent([this]{ doL2LongDescriptorWrapper(); }, name()),
      doL3LongDescEvent([this]{ doL3LongDescriptorWrapper(); }, name()),
      LongDescEventByLevel { &doL0LongDescEvent, &doL1LongDescEvent,
                             &doL2LongDescEvent, &doL3LongDescEvent },
      doProcessEvent([this]{ processWalkWrapper(); }, name()),
      test(nullptr)
{
    sctlr = 0;

    // Cache system-level properties
    if (FullSystem) {
        ArmSystem *arm_sys = dynamic_cast<ArmSystem *>(p.sys);
        assert(arm_sys);
        _physAddrRange = arm_sys->physAddrRange();
        _haveLargeAsid64 = arm_sys->haveLargeAsid64();
    } else {
        _haveLargeAsid64 = false;
        _physAddrRange = 48;
    }

}

TableWalker::~TableWalker()
{
    ;
}

TableWalker::Port &
TableWalker::getTableWalkerPort()
{
    return static_cast<Port&>(getPort("port"));
}

Port &
TableWalker::getPort(const std::string &if_name, PortID idx)
{
    if (if_name == "port") {
        return *port;
    }
    return ClockedObject::getPort(if_name, idx);
}

void
TableWalker::setMmu(MMU *_mmu)
{
    mmu = _mmu;
    release = mmu->release();
}

TableWalker::WalkerState::WalkerState() :
    tc(nullptr), aarch64(false), regime(TranslationRegime::EL10),
    physAddrRange(0), req(nullptr),
    asid(0), vmid(0), transState(nullptr),
    vaddr(0), vaddr_tainted(0),
    sctlr(0), scr(0), cpsr(0), tcr(0),
    htcr(0), hcr(0), vtcr(0),
    isWrite(false), isFetch(false), isSecure(false),
    isUncacheable(false), longDescData(std::nullopt),
    hpd(false), sh(0), irgn(0), orgn(0), stage2Req(false),
    stage2Tran(nullptr), timing(false), functional(false),
    mode(BaseMMU::Read), tranType(MMU::NormalTran), l2Desc(l1Desc),
    delayed(false), tableWalker(nullptr)
{
  for (int i = 0; i < 4; i++) {
    depthByLevel[i] = -1;
    addrByLevel[i] = 0;
  }
}

TableWalker::Port::Port(TableWalker& _walker)
  : QueuedRequestPort(_walker.name() + ".port", reqQueue, snoopRespQueue),
    owner{_walker},
    reqQueue(_walker, *this),
    snoopRespQueue(_walker, *this)
{
}

PacketPtr
TableWalker::Port::createPacket(
    const RequestPtr &req,
    uint8_t *data, Tick delay,
    Event *event)
{
    PacketPtr pkt = new Packet(req, MemCmd::ReadReq);
    pkt->dataStatic(data);

    auto state = new TableWalkerState;
    state->event = event;
    state->delay = delay;

    pkt->senderState = state;
    return pkt;
}

void
TableWalker::Port::sendFunctionalReq(
    const RequestPtr &req, uint8_t *data)
{
    auto pkt = createPacket(req, data, 0, nullptr);

    sendFunctional(pkt);

    handleRespPacket(pkt);
}

void
TableWalker::Port::sendAtomicReq(
    const RequestPtr &req,
    uint8_t *data, Tick delay)
{
    auto pkt = createPacket(req, data, delay, nullptr);

    Tick lat = sendAtomic(pkt);

    handleRespPacket(pkt, lat);
}

void
TableWalker::Port::sendTimingReq(
    const RequestPtr &req,
    uint8_t *data, Tick delay,
    Event *event)
{
    auto pkt = createPacket(req, data, delay, event);

    schedTimingReq(pkt, curTick());
}

bool
TableWalker::Port::recvTimingResp(PacketPtr pkt)
{
    // We shouldn't ever get a cacheable block in Modified state.
    assert(pkt->req->isUncacheable() ||
           !(pkt->cacheResponding() && !pkt->hasSharers()));

    handleRespPacket(pkt);

    return true;
}

void
TableWalker::Port::handleRespPacket(PacketPtr pkt, Tick delay)
{
    // Should always see a response with a sender state.
    assert(pkt->isResponse());

    // Get the DMA sender state.
    auto *state = dynamic_cast<TableWalkerState*>(pkt->senderState);
    assert(state);

    handleResp(state, pkt->getAddr(), pkt->req->getSize(), delay);

    delete pkt;
}

void
TableWalker::Port::handleResp(TableWalkerState *state, Addr addr,
                              Addr size, Tick delay)
{
    if (state->event) {
        owner.schedule(state->event, curTick() + delay);
    }
    delete state;
}

void
TableWalker::completeDrain()
{
    if (drainState() == DrainState::Draining &&
        stateQueues[LookupLevel::L0].empty() &&
        stateQueues[LookupLevel::L1].empty() &&
        stateQueues[LookupLevel::L2].empty() &&
        stateQueues[LookupLevel::L3].empty() &&
        pendingQueue.empty()) {

        DPRINTF(Drain, "TableWalker done draining, processing drain event\n");
        signalDrainDone();
    }
}

DrainState
TableWalker::drain()
{
    bool state_queues_not_empty = false;

    for (int i = 0; i < LookupLevel::Num_ArmLookupLevel; ++i) {
        if (!stateQueues[i].empty()) {
            state_queues_not_empty = true;
            break;
        }
    }

    if (state_queues_not_empty || pendingQueue.size()) {
        DPRINTF(Drain, "TableWalker not drained\n");
        return DrainState::Draining;
    } else {
        DPRINTF(Drain, "TableWalker free, no need to drain\n");
        return DrainState::Drained;
    }
}

void
TableWalker::drainResume()
{
    if (params().sys->isTimingMode() && currState) {
        delete currState;
        currState = NULL;
        pendingChange();
    }
}

bool
TableWalker::uncacheableWalk() const
{
    bool disable_cacheability = isStage2 ?
        currState->hcr.cd :
        currState->sctlr.c == 0;
    return disable_cacheability || currState->isUncacheable;
}

Fault
TableWalker::walk(const RequestPtr &_req, ThreadContext *_tc, uint16_t _asid,
                  vmid_t _vmid, MMU::Mode _mode,
                  MMU::Translation *_trans, bool _timing, bool _functional,
                  bool secure, MMU::ArmTranslationType tranType,
                  bool _stage2Req, const TlbEntry *walk_entry)
{
    assert(!(_functional && _timing));
    ++stats.walks;

    WalkerState *savedCurrState = NULL;

    if (!currState && !_functional) {
        // For atomic mode, a new WalkerState instance should be only created
        // once per TLB. For timing mode, a new instance is generated for every
        // TLB miss.
        DPRINTF(PageTableWalker, "creating new instance of WalkerState\n");

        currState = new WalkerState();
        currState->tableWalker = this;
    } else if (_functional) {
        // If we are mixing functional mode with timing (or even
        // atomic), we need to to be careful and clean up after
        // ourselves to not risk getting into an inconsistent state.
        DPRINTF(PageTableWalker,
                "creating functional instance of WalkerState\n");
        savedCurrState = currState;
        currState = new WalkerState();
        currState->tableWalker = this;
    } else if (_timing) {
        // This is a translation that was completed and then faulted again
        // because some underlying parameters that affect the translation
        // changed out from under us (e.g. asid). It will either be a
        // misprediction, in which case nothing will happen or we'll use
        // this fault to re-execute the faulting instruction which should clean
        // up everything.
        if (currState->vaddr_tainted == _req->getVaddr()) {
            ++stats.squashedBefore;
            return std::make_shared<ReExec>();
        }
    }
    pendingChange();

    currState->startTime = curTick();
    currState->tc = _tc;
    currState->el =
        MMU::tranTypeEL(_tc->readMiscReg(MISCREG_CPSR),
            _tc->readMiscReg(MISCREG_SCR_EL3),
            tranType);

    if (isStage2) {
        currState->regime = TranslationRegime::EL10;
        currState->aarch64 = ELIs64(_tc, EL2);
    } else {
        currState->regime =
            translationRegime(_tc, currState->el);
        currState->aarch64 =
            ELIs64(_tc, translationEl(currState->regime));
    }
    currState->transState = _trans;
    currState->req = _req;
    if (walk_entry) {
        currState->walkEntry = *walk_entry;
    } else {
        currState->walkEntry = TlbEntry();
    }
    currState->fault = NoFault;
    currState->asid = _asid;
    currState->vmid = _vmid;
    currState->timing = _timing;
    currState->functional = _functional;
    currState->mode = _mode;
    currState->tranType = tranType;
    currState->isSecure = secure;
    currState->secureLookup = secure;
    currState->physAddrRange = _physAddrRange;

    /** @todo These should be cached or grabbed from cached copies in
     the TLB, all these miscreg reads are expensive */
    currState->vaddr_tainted = currState->req->getVaddr();
    if (currState->aarch64)
        currState->vaddr = purifyTaggedAddr(currState->vaddr_tainted,
                                            currState->tc, currState->el,
                                            currState->mode==BaseMMU::Execute);
    else
        currState->vaddr = currState->vaddr_tainted;

    if (currState->aarch64) {
        currState->hcr = currState->tc->readMiscReg(MISCREG_HCR_EL2);
        if (isStage2) {
            currState->sctlr = currState->tc->readMiscReg(MISCREG_SCTLR_EL1);
            if (currState->secureLookup) {
                currState->vtcr =
                    currState->tc->readMiscReg(MISCREG_VSTCR_EL2);
            } else {
                currState->vtcr =
                    currState->tc->readMiscReg(MISCREG_VTCR_EL2);
            }
        } else switch (currState->regime) {
          case TranslationRegime::EL10:
            currState->sctlr = currState->tc->readMiscReg(MISCREG_SCTLR_EL1);
            currState->tcr = currState->tc->readMiscReg(MISCREG_TCR_EL1);
            break;
          case TranslationRegime::EL20:
          case TranslationRegime::EL2:
            assert(release->has(ArmExtension::VIRTUALIZATION));
            currState->sctlr = currState->tc->readMiscReg(MISCREG_SCTLR_EL2);
            currState->tcr = currState->tc->readMiscReg(MISCREG_TCR_EL2);
            break;
          case TranslationRegime::EL3:
            assert(release->has(ArmExtension::SECURITY));
            currState->sctlr = currState->tc->readMiscReg(MISCREG_SCTLR_EL3);
            currState->tcr = currState->tc->readMiscReg(MISCREG_TCR_EL3);
            break;
          default:
            panic("Invalid translation regime");
            break;
        }
    } else {
        currState->sctlr = currState->tc->readMiscReg(snsBankedIndex(
            MISCREG_SCTLR, currState->tc, !currState->isSecure));
        currState->ttbcr = currState->tc->readMiscReg(snsBankedIndex(
            MISCREG_TTBCR, currState->tc, !currState->isSecure));
        currState->htcr  = currState->tc->readMiscReg(MISCREG_HTCR);
        currState->hcr   = currState->tc->readMiscReg(MISCREG_HCR);
        currState->vtcr  = currState->tc->readMiscReg(MISCREG_VTCR);
    }
    sctlr = currState->sctlr;

    currState->isFetch = (currState->mode == BaseMMU::Execute);
    currState->isWrite = (currState->mode == BaseMMU::Write);

    stats.requestOrigin[REQUESTED][currState->isFetch]++;

    currState->stage2Req = _stage2Req && !isStage2;

    bool hyp = currState->el == EL2;
    bool long_desc_format = currState->aarch64 || hyp || isStage2 ||
                            longDescFormatInUse(currState->tc);

    if (long_desc_format) {
        // Helper variables used for hierarchical permissions
        currState->longDescData = WalkerState::LongDescData();
        currState->longDescData->rwTable = true;
        currState->longDescData->userTable = true;
        currState->longDescData->xnTable = false;
        currState->longDescData->pxnTable = false;
        ++stats.walksLongDescriptor;
    } else {
        currState->longDescData = std::nullopt;
        ++stats.walksShortDescriptor;
    }

    if (currState->timing && (pending || pendingQueue.size())) {
        pendingQueue.push_back(currState);
        currState = NULL;
        pendingChange();
        return NoFault;
    } else {
        if (currState->timing) {
            pending = true;
            pendingChange();
        }

        Fault fault = NoFault;
        if (currState->aarch64) {
            fault = processWalkAArch64();
        } else if (long_desc_format) {
            fault = processWalkLPAE();
        } else {
            fault = processWalk();
        }

        // If this was a functional non-timing access restore state to
        // how we found it.
        if (currState->functional) {
            delete currState;
            currState = savedCurrState;
        } else if (currState->timing) {
            if (fault) {
                pending = false;
                nextWalk(currState->tc);
                delete currState;
                currState = NULL;
            } else {
                // Either we are using the long descriptor, which means we
                // need to extract the queue index from longDesc, or we are
                // using the short. In the latter we always start at L1
                LookupLevel curr_lookup_level = long_desc_format ?
                    currState->longDesc.lookupLevel : LookupLevel::L1;

                stashCurrState(curr_lookup_level);
            }
        } else if (fault) {
            currState->tc = NULL;
            currState->req = NULL;
        }

        return fault;
    }
}

void
TableWalker::processWalkWrapper()
{
    assert(!currState);
    assert(pendingQueue.size());
    pendingChange();
    currState = pendingQueue.front();

    // Check if a previous walk filled this request already
    // @TODO Should this always be the TLB or should we look in the stage2 TLB?
    TlbEntry* te = mmu->lookup(currState->vaddr, currState->asid,
        currState->vmid, currState->isSecure, true, false,
        currState->regime, isStage2, currState->mode);

    // Check if we still need to have a walk for this request. If the requesting
    // instruction has been squashed, or a previous walk has filled the TLB with
    // a match, we just want to get rid of the walk. The latter could happen
    // when there are multiple outstanding misses to a single page and a
    // previous request has been successfully translated.
    if (!currState->transState->squashed() && (!te || te->partial)) {
        // We've got a valid request, lets process it
        pending = true;
        pendingQueue.pop_front();

        bool long_desc_format = currState->aarch64 || currState->el == EL2 ||
            isStage2 || longDescFormatInUse(currState->tc);

        if (te && te->partial) {
            currState->walkEntry = *te;
        }
        Fault fault;
        if (currState->aarch64) {
            fault = processWalkAArch64();
        } else if (long_desc_format) {
            fault = processWalkLPAE();
        } else {
            fault = processWalk();
        }

        if (fault != NoFault) {
            pending = false;
            nextWalk(currState->tc);

<<<<<<< HEAD
        if (f != NoFault) {
            curr_state_copy->transState->finish(
                f, curr_state_copy->req, curr_state_copy->tc,
                curr_state_copy->mode, curr_state_copy->depthByLevel,
                curr_state_copy->addrByLevel);
=======
            currState->transState->finish(fault, currState->req,
                    currState->tc, currState->mode);
>>>>>>> b88f814e

            delete currState;
            currState = NULL;
        } else {
            LookupLevel curr_lookup_level = long_desc_format ?
                currState->longDesc.lookupLevel : LookupLevel::L1;

            stashCurrState(curr_lookup_level);
        }
        return;
    }


    // If the instruction that we were translating for has been
    // squashed we shouldn't bother.
    unsigned num_squashed = 0;
    ThreadContext *tc = currState->tc;
    while ((num_squashed < numSquashable) && currState &&
           (currState->transState->squashed() ||
            (te && !te->partial))) {
        pendingQueue.pop_front();
        num_squashed++;
        stats.squashedBefore++;

        DPRINTF(TLB, "Squashing table walk for address %#x\n",
                      currState->vaddr_tainted);

        if (currState->transState->squashed()) {
            // finish the translation which will delete the translation object
            currState->transState->finish(
                std::make_shared<UnimpFault>("Squashed Inst"),
                currState->req, currState->tc, currState->mode);
        } else {
            // translate the request now that we know it will work
            stats.walkServiceTime.sample(curTick() - currState->startTime);
            mmu->translateTiming(currState->req, currState->tc,
                currState->transState, currState->mode,
                currState->tranType, isStage2);
        }

        // delete the current request
        delete currState;

        // peak at the next one
        if (pendingQueue.size()) {
            currState = pendingQueue.front();
            te = mmu->lookup(currState->vaddr, currState->asid,
                currState->vmid, currState->isSecure, true,
                false, currState->regime, isStage2, currState->mode);
        } else {
            // Terminate the loop, nothing more to do
            currState = NULL;
        }
    }
    pendingChange();

    // if we still have pending translations, schedule more work
    nextWalk(tc);
    currState = NULL;
}

Fault
TableWalker::processWalk()
{
    Addr ttbr = 0;

    // For short descriptors, translation configs are held in
    // TTBR1.
    RegVal ttbr1 = currState->tc->readMiscReg(snsBankedIndex(
        MISCREG_TTBR1, currState->tc, !currState->isSecure));

    const auto irgn0_mask = 0x1;
    const auto irgn1_mask = 0x40;
    currState->isUncacheable = (ttbr1 & (irgn0_mask | irgn1_mask)) == 0;

    // If translation isn't enabled, we shouldn't be here
    assert(currState->sctlr.m || isStage2);
    const bool is_atomic = currState->req->isAtomic();
    const bool have_security = release->has(ArmExtension::SECURITY);

    DPRINTF(TLB, "Beginning table walk for address %#x, TTBCR: %#x, bits:%#x\n",
            currState->vaddr_tainted, currState->ttbcr, mbits(currState->vaddr, 31,
                                                      32 - currState->ttbcr.n));

    stats.walkWaitTime.sample(curTick() - currState->startTime);

    if (currState->ttbcr.n == 0 || !mbits(currState->vaddr, 31,
                                          32 - currState->ttbcr.n)) {
        DPRINTF(TLB, " - Selecting TTBR0\n");
        // Check if table walk is allowed when Security Extensions are enabled
        if (have_security && currState->ttbcr.pd0) {
            if (currState->isFetch)
                return std::make_shared<PrefetchAbort>(
                    currState->vaddr_tainted,
                    ArmFault::TranslationLL + LookupLevel::L1,
                    isStage2,
                    ArmFault::VmsaTran);
            else
                return std::make_shared<DataAbort>(
                    currState->vaddr_tainted,
                    TlbEntry::DomainType::NoAccess,
                    is_atomic ? false : currState->isWrite,
                    ArmFault::TranslationLL + LookupLevel::L1, isStage2,
                    ArmFault::VmsaTran);
        }
        ttbr = currState->tc->readMiscReg(snsBankedIndex(
            MISCREG_TTBR0, currState->tc, !currState->isSecure));
    } else {
        DPRINTF(TLB, " - Selecting TTBR1\n");
        // Check if table walk is allowed when Security Extensions are enabled
        if (have_security && currState->ttbcr.pd1) {
            if (currState->isFetch)
                return std::make_shared<PrefetchAbort>(
                    currState->vaddr_tainted,
                    ArmFault::TranslationLL + LookupLevel::L1,
                    isStage2,
                    ArmFault::VmsaTran);
            else
                return std::make_shared<DataAbort>(
                    currState->vaddr_tainted,
                    TlbEntry::DomainType::NoAccess,
                    is_atomic ? false : currState->isWrite,
                    ArmFault::TranslationLL + LookupLevel::L1, isStage2,
                    ArmFault::VmsaTran);
        }
        ttbr = ttbr1;
        currState->ttbcr.n = 0;
    }

    Addr l1desc_addr = mbits(ttbr, 31, 14 - currState->ttbcr.n) |
        (bits(currState->vaddr, 31 - currState->ttbcr.n, 20) << 2);
    DPRINTF(TLB, " - Descriptor at address %#x (%s)\n", l1desc_addr,
            currState->isSecure ? "s" : "ns");

    Request::Flags flag = Request::PT_WALK;
    if (uncacheableWalk()) {
        flag.set(Request::UNCACHEABLE);
    }

    if (currState->secureLookup) {
        flag.set(Request::SECURE);
    }

    fetchDescriptor(
        l1desc_addr, currState->l1Desc,
        sizeof(uint32_t), flag, LookupLevel::L1,
        &doL1DescEvent,
        &TableWalker::doL1Descriptor);

    return currState->fault;
}

Fault
TableWalker::processWalkLPAE()
{
    Addr ttbr, ttbr0_max, ttbr1_min, desc_addr;
    int tsz, n;
    LookupLevel start_lookup_level = LookupLevel::L1;

    DPRINTF(TLB, "Beginning table walk for address %#x, TTBCR: %#x\n",
            currState->vaddr_tainted, currState->ttbcr);

    stats.walkWaitTime.sample(curTick() - currState->startTime);

    Request::Flags flag = Request::PT_WALK;
    if (currState->secureLookup)
        flag.set(Request::SECURE);

    // work out which base address register to use, if in hyp mode we always
    // use HTTBR
    if (isStage2) {
        DPRINTF(TLB, " - Selecting VTTBR (long-desc.)\n");
        ttbr = currState->tc->readMiscReg(MISCREG_VTTBR);
        tsz  = sext<4>(currState->vtcr.t0sz);
        start_lookup_level = currState->vtcr.sl0 ?
            LookupLevel::L1 : LookupLevel::L2;
        currState->isUncacheable = currState->vtcr.irgn0 == 0;
    } else if (currState->el == EL2) {
        DPRINTF(TLB, " - Selecting HTTBR (long-desc.)\n");
        ttbr = currState->tc->readMiscReg(MISCREG_HTTBR);
        tsz  = currState->htcr.t0sz;
        currState->isUncacheable = currState->htcr.irgn0 == 0;
    } else {
        assert(longDescFormatInUse(currState->tc));

        // Determine boundaries of TTBR0/1 regions
        if (currState->ttbcr.t0sz)
            ttbr0_max = (1ULL << (32 - currState->ttbcr.t0sz)) - 1;
        else if (currState->ttbcr.t1sz)
            ttbr0_max = (1ULL << 32) -
                (1ULL << (32 - currState->ttbcr.t1sz)) - 1;
        else
            ttbr0_max = (1ULL << 32) - 1;
        if (currState->ttbcr.t1sz)
            ttbr1_min = (1ULL << 32) - (1ULL << (32 - currState->ttbcr.t1sz));
        else
            ttbr1_min = (1ULL << (32 - currState->ttbcr.t0sz));

        const bool is_atomic = currState->req->isAtomic();

        // The following code snippet selects the appropriate translation table base
        // address (TTBR0 or TTBR1) and the appropriate starting lookup level
        // depending on the address range supported by the translation table (ARM
        // ARM issue C B3.6.4)
        if (currState->vaddr <= ttbr0_max) {
            DPRINTF(TLB, " - Selecting TTBR0 (long-desc.)\n");
            // Check if table walk is allowed
            if (currState->ttbcr.epd0) {
                if (currState->isFetch)
                    return std::make_shared<PrefetchAbort>(
                        currState->vaddr_tainted,
                        ArmFault::TranslationLL + LookupLevel::L1,
                        isStage2,
                        ArmFault::LpaeTran);
                else
                    return std::make_shared<DataAbort>(
                        currState->vaddr_tainted,
                        TlbEntry::DomainType::NoAccess,
                        is_atomic ? false : currState->isWrite,
                        ArmFault::TranslationLL + LookupLevel::L1,
                        isStage2,
                        ArmFault::LpaeTran);
            }
            ttbr = currState->tc->readMiscReg(snsBankedIndex(
                MISCREG_TTBR0, currState->tc, !currState->isSecure));
            tsz = currState->ttbcr.t0sz;
            currState->isUncacheable = currState->ttbcr.irgn0 == 0;
            if (ttbr0_max < (1ULL << 30))  // Upper limit < 1 GiB
                start_lookup_level = LookupLevel::L2;
        } else if (currState->vaddr >= ttbr1_min) {
            DPRINTF(TLB, " - Selecting TTBR1 (long-desc.)\n");
            // Check if table walk is allowed
            if (currState->ttbcr.epd1) {
                if (currState->isFetch)
                    return std::make_shared<PrefetchAbort>(
                        currState->vaddr_tainted,
                        ArmFault::TranslationLL + LookupLevel::L1,
                        isStage2,
                        ArmFault::LpaeTran);
                else
                    return std::make_shared<DataAbort>(
                        currState->vaddr_tainted,
                        TlbEntry::DomainType::NoAccess,
                        is_atomic ? false : currState->isWrite,
                        ArmFault::TranslationLL + LookupLevel::L1,
                        isStage2,
                        ArmFault::LpaeTran);
            }
            ttbr = currState->tc->readMiscReg(snsBankedIndex(
                MISCREG_TTBR1, currState->tc, !currState->isSecure));
            tsz = currState->ttbcr.t1sz;
            currState->isUncacheable = currState->ttbcr.irgn1 == 0;
            // Lower limit >= 3 GiB
            if (ttbr1_min >= (1ULL << 31) + (1ULL << 30))
                start_lookup_level = LookupLevel::L2;
        } else {
            // Out of boundaries -> translation fault
            if (currState->isFetch)
                return std::make_shared<PrefetchAbort>(
                    currState->vaddr_tainted,
                    ArmFault::TranslationLL + LookupLevel::L1,
                    isStage2,
                    ArmFault::LpaeTran);
            else
                return std::make_shared<DataAbort>(
                    currState->vaddr_tainted,
                    TlbEntry::DomainType::NoAccess,
                    is_atomic ? false : currState->isWrite,
                    ArmFault::TranslationLL + LookupLevel::L1,
                    isStage2, ArmFault::LpaeTran);
        }

    }

    // Perform lookup (ARM ARM issue C B3.6.6)
    if (start_lookup_level == LookupLevel::L1) {
        n = 5 - tsz;
        desc_addr = mbits(ttbr, 39, n) |
            (bits(currState->vaddr, n + 26, 30) << 3);
        DPRINTF(TLB, " - Descriptor at address %#x (%s) (long-desc.)\n",
                desc_addr, currState->isSecure ? "s" : "ns");
    } else {
        // Skip first-level lookup
        n = (tsz >= 2 ? 14 - tsz : 12);
        desc_addr = mbits(ttbr, 39, n) |
            (bits(currState->vaddr, n + 17, 21) << 3);
        DPRINTF(TLB, " - Descriptor at address %#x (%s) (long-desc.)\n",
                desc_addr, currState->isSecure ? "s" : "ns");
    }

    if (uncacheableWalk()) {
        flag.set(Request::UNCACHEABLE);
    }

    currState->longDesc.lookupLevel = start_lookup_level;
    currState->longDesc.aarch64 = false;
    currState->longDesc.grainSize = Grain4KB;

    fetchDescriptor(
        desc_addr, currState->longDesc,
        sizeof(uint64_t), flag, start_lookup_level,
        LongDescEventByLevel[start_lookup_level],
        &TableWalker::doLongDescriptor);

    return currState->fault;
}

bool
TableWalker::checkVAddrSizeFaultAArch64(Addr addr, int top_bit,
    GrainSize tg, int tsz, bool low_range)
{
    // The effective maximum input size is 48 if ARMv8.2-LVA is not
    // supported or if the translation granule that is in use is 4KB or
    // 16KB in size. When ARMv8.2-LVA is supported, for the 64KB
    // translation granule size only, the effective minimum value of
    // 52.
    const bool have_lva = HaveExt(currState->tc, ArmExtension::FEAT_LVA);
    int in_max = (have_lva && tg == Grain64KB) ? 52 : 48;
    int in_min = 64 - (tg == Grain64KB ? 47 : 48);

    return tsz > in_max || tsz < in_min || (low_range ?
        bits(currState->vaddr, top_bit, tsz) != 0x0 :
        bits(currState->vaddr, top_bit, tsz) != mask(top_bit - tsz + 1));
}

bool
TableWalker::checkAddrSizeFaultAArch64(Addr addr, int pa_range)
{
    return (pa_range != _physAddrRange &&
            bits(addr, _physAddrRange - 1, pa_range));
}

Fault
TableWalker::processWalkAArch64()
{
    assert(currState->aarch64);

    DPRINTF(TLB, "Beginning table walk for address %#llx, TCR: %#llx\n",
            currState->vaddr_tainted, currState->tcr);

    stats.walkWaitTime.sample(curTick() - currState->startTime);

    // Determine TTBR, table size, granule size and phys. address range
    Addr ttbr = 0;
    int tsz = 0, ps = 0;
    GrainSize tg = Grain4KB; // grain size computed from tg* field
    bool fault = false;

    int top_bit = computeAddrTop(currState->tc,
        bits(currState->vaddr, 55),
        currState->mode==BaseMMU::Execute,
        currState->tcr,
        currState->el);

    bool vaddr_fault = false;
    switch (currState->regime) {
      case TranslationRegime::EL10:
        if (isStage2) {
            if (currState->secureLookup) {
                DPRINTF(TLB, " - Selecting VSTTBR_EL2 (AArch64 stage 2)\n");
                ttbr = currState->tc->readMiscReg(MISCREG_VSTTBR_EL2);
            } else {
                DPRINTF(TLB, " - Selecting VTTBR_EL2 (AArch64 stage 2)\n");
                ttbr = currState->tc->readMiscReg(MISCREG_VTTBR_EL2);
            }
            tsz = 64 - currState->vtcr.t0sz64;
            tg = GrainMap_tg0[currState->vtcr.tg0];

            ps = currState->vtcr.ps;
            currState->sh = currState->vtcr.sh0;
            currState->irgn = currState->vtcr.irgn0;
            currState->orgn = currState->vtcr.orgn0;
        } else {
            switch (bits(currState->vaddr, top_bit)) {
              case 0:
                DPRINTF(TLB, " - Selecting TTBR0_EL1 (AArch64)\n");
                ttbr = currState->tc->readMiscReg(MISCREG_TTBR0_EL1);
                tsz = 64 - currState->tcr.t0sz;
                tg = GrainMap_tg0[currState->tcr.tg0];
                currState->hpd = currState->tcr.hpd0;
                currState->sh = currState->tcr.sh0;
                currState->irgn = currState->tcr.irgn0;
                currState->orgn = currState->tcr.orgn0;
                vaddr_fault = checkVAddrSizeFaultAArch64(currState->vaddr,
                    top_bit, tg, tsz, true);

                if (vaddr_fault || currState->tcr.epd0)
                    fault = true;
                break;
              case 0x1:
                DPRINTF(TLB, " - Selecting TTBR1_EL1 (AArch64)\n");
                ttbr = currState->tc->readMiscReg(MISCREG_TTBR1_EL1);
                tsz = 64 - currState->tcr.t1sz;
                tg = GrainMap_tg1[currState->tcr.tg1];
                currState->hpd = currState->tcr.hpd1;
                currState->sh = currState->tcr.sh1;
                currState->irgn = currState->tcr.irgn1;
                currState->orgn = currState->tcr.orgn1;
                vaddr_fault = checkVAddrSizeFaultAArch64(currState->vaddr,
                    top_bit, tg, tsz, false);

                if (vaddr_fault || currState->tcr.epd1)
                    fault = true;
                break;
              default:
                // top two bytes must be all 0s or all 1s, else invalid addr
                fault = true;
            }
            ps = currState->tcr.ips;
        }
        break;
      case TranslationRegime::EL2:
      case TranslationRegime::EL20:
        switch(bits(currState->vaddr, top_bit)) {
          case 0:
            DPRINTF(TLB, " - Selecting TTBR0_EL2 (AArch64)\n");
            ttbr = currState->tc->readMiscReg(MISCREG_TTBR0_EL2);
            tsz = 64 - currState->tcr.t0sz;
            tg = GrainMap_tg0[currState->tcr.tg0];
            currState->hpd = currState->hcr.e2h ?
                currState->tcr.hpd0 : currState->tcr.hpd;
            currState->sh = currState->tcr.sh0;
            currState->irgn = currState->tcr.irgn0;
            currState->orgn = currState->tcr.orgn0;
            vaddr_fault = checkVAddrSizeFaultAArch64(currState->vaddr,
                top_bit, tg, tsz, true);

            if (vaddr_fault || (currState->hcr.e2h && currState->tcr.epd0))
                fault = true;
            break;

          case 0x1:
            DPRINTF(TLB, " - Selecting TTBR1_EL2 (AArch64)\n");
            ttbr = currState->tc->readMiscReg(MISCREG_TTBR1_EL2);
            tsz = 64 - currState->tcr.t1sz;
            tg = GrainMap_tg1[currState->tcr.tg1];
            currState->hpd = currState->tcr.hpd1;
            currState->sh = currState->tcr.sh1;
            currState->irgn = currState->tcr.irgn1;
            currState->orgn = currState->tcr.orgn1;
            vaddr_fault = checkVAddrSizeFaultAArch64(currState->vaddr,
                top_bit, tg, tsz, false);

            if (vaddr_fault || !currState->hcr.e2h || currState->tcr.epd1)
                fault = true;
            break;

           default:
              // invalid addr if top two bytes are not all 0s
              fault = true;
        }
        ps = currState->hcr.e2h ? currState->tcr.ips: currState->tcr.ps;
        break;
      case TranslationRegime::EL3:
        switch(bits(currState->vaddr, top_bit)) {
          case 0:
            DPRINTF(TLB, " - Selecting TTBR0_EL3 (AArch64)\n");
            ttbr = currState->tc->readMiscReg(MISCREG_TTBR0_EL3);
            tsz = 64 - currState->tcr.t0sz;
            tg = GrainMap_tg0[currState->tcr.tg0];
            currState->hpd = currState->tcr.hpd;
            currState->sh = currState->tcr.sh0;
            currState->irgn = currState->tcr.irgn0;
            currState->orgn = currState->tcr.orgn0;
            vaddr_fault = checkVAddrSizeFaultAArch64(currState->vaddr,
                top_bit, tg, tsz, true);

            if (vaddr_fault)
                fault = true;
            break;
          default:
            // invalid addr if top two bytes are not all 0s
            fault = true;
        }
        ps = currState->tcr.ps;
        break;
    }

    currState->isUncacheable = currState->irgn == 0 ||
                               currState->orgn == 0;

    const bool is_atomic = currState->req->isAtomic();

    if (fault) {
        if (currState->isFetch) {
            return std::make_shared<PrefetchAbort>(
                currState->vaddr_tainted,
                ArmFault::TranslationLL + LookupLevel::L0, isStage2,
                ArmFault::LpaeTran);
        } else {
            return std::make_shared<DataAbort>(
                currState->vaddr_tainted,
                TlbEntry::DomainType::NoAccess,
                is_atomic ? false : currState->isWrite,
                ArmFault::TranslationLL + LookupLevel::L0,
                isStage2, ArmFault::LpaeTran);
        }
    }

    if (tg == ReservedGrain) {
        warn_once("Reserved granule size requested; gem5's IMPLEMENTATION "
                  "DEFINED behavior takes this to mean 4KB granules\n");
        tg = Grain4KB;
    }

    // Clamp to lower limit
    int pa_range = decodePhysAddrRange64(ps);
    if (pa_range > _physAddrRange) {
        currState->physAddrRange = _physAddrRange;
    } else {
        currState->physAddrRange = pa_range;
    }

    auto [table_addr, desc_addr, start_lookup_level] = walkAddresses(
        ttbr, tg, tsz, pa_range);

    // Determine physical address size and raise an Address Size Fault if
    // necessary
    if (checkAddrSizeFaultAArch64(table_addr, currState->physAddrRange)) {
        DPRINTF(TLB, "Address size fault before any lookup\n");
        if (currState->isFetch)
            return std::make_shared<PrefetchAbort>(
                currState->vaddr_tainted,
                ArmFault::AddressSizeLL + start_lookup_level,
                isStage2,
                ArmFault::LpaeTran);
        else
            return std::make_shared<DataAbort>(
                currState->vaddr_tainted,
                TlbEntry::DomainType::NoAccess,
                is_atomic ? false : currState->isWrite,
                ArmFault::AddressSizeLL + start_lookup_level,
                isStage2,
                ArmFault::LpaeTran);
    }

    Request::Flags flag = Request::PT_WALK;
    if (uncacheableWalk()) {
        flag.set(Request::UNCACHEABLE);
    }

    if (currState->secureLookup) {
        flag.set(Request::SECURE);
    }

    currState->longDesc.lookupLevel = start_lookup_level;
    currState->longDesc.aarch64 = true;
    currState->longDesc.grainSize = tg;
    currState->longDesc.physAddrRange = _physAddrRange;

    fetchDescriptor(desc_addr, currState->longDesc,
                    sizeof(uint64_t), flag, start_lookup_level,
                    LongDescEventByLevel[start_lookup_level],
                    &TableWalker::doLongDescriptor);

    return currState->fault;
}

std::tuple<Addr, Addr, TableWalker::LookupLevel>
TableWalker::walkAddresses(Addr ttbr, GrainSize tg, int tsz, int pa_range)
{
    const auto* ptops = getPageTableOps(tg);

    LookupLevel first_level = LookupLevel::Num_ArmLookupLevel;
    Addr table_addr = 0;
    Addr desc_addr = 0;

    if (currState->walkEntry.valid) {
        // WalkCache hit
        TlbEntry* entry = &currState->walkEntry;
        DPRINTF(PageTableWalker,
                "Walk Cache hit: va=%#x, level=%d, table address=%#x\n",
                currState->vaddr, entry->lookupLevel, entry->pfn);

        if (currState->longDescData.has_value()) {
            currState->longDescData->xnTable = entry->xn;
            currState->longDescData->pxnTable = entry->pxn;
            currState->longDescData->rwTable = bits(entry->ap, 1);
            currState->longDescData->userTable = bits(entry->ap, 0);
        }

        table_addr = entry->pfn;
        first_level = (LookupLevel)(entry->lookupLevel + 1);
    } else {
        // WalkCache miss
        first_level = isStage2 ?
            ptops->firstS2Level(currState->vtcr.sl0) :
            ptops->firstLevel(64 - tsz);
        panic_if(first_level == LookupLevel::Num_ArmLookupLevel,
                 "Table walker couldn't find lookup level\n");

        int stride = tg - 3;
        int base_addr_lo = 3 + tsz - stride * (3 - first_level) - tg;

        if (pa_range == 52) {
            int z = (base_addr_lo < 6) ? 6 : base_addr_lo;
            table_addr = mbits(ttbr, 47, z);
            table_addr |= (bits(ttbr, 5, 2) << 48);
        } else {
            table_addr = mbits(ttbr, 47, base_addr_lo);
        }
    }

    desc_addr = table_addr + ptops->index(currState->vaddr, first_level, tsz);

    return std::make_tuple(table_addr, desc_addr, first_level);
}

void
TableWalker::memAttrs(ThreadContext *tc, TlbEntry &te, SCTLR sctlr,
                      uint8_t texcb, bool s)
{
    // Note: tc and sctlr local variables are hiding tc and sctrl class
    // variables
    DPRINTF(TLBVerbose, "memAttrs texcb:%d s:%d\n", texcb, s);
    te.shareable = false; // default value
    te.nonCacheable = false;
    te.outerShareable = false;
    if (sctlr.tre == 0 || ((sctlr.tre == 1) && (sctlr.m == 0))) {
        switch(texcb) {
          case 0: // Stongly-ordered
            te.nonCacheable = true;
            te.mtype = TlbEntry::MemoryType::StronglyOrdered;
            te.shareable = true;
            te.innerAttrs = 1;
            te.outerAttrs = 0;
            break;
          case 1: // Shareable Device
            te.nonCacheable = true;
            te.mtype = TlbEntry::MemoryType::Device;
            te.shareable = true;
            te.innerAttrs = 3;
            te.outerAttrs = 0;
            break;
          case 2: // Outer and Inner Write-Through, no Write-Allocate
            te.mtype = TlbEntry::MemoryType::Normal;
            te.shareable = s;
            te.innerAttrs = 6;
            te.outerAttrs = bits(texcb, 1, 0);
            break;
          case 3: // Outer and Inner Write-Back, no Write-Allocate
            te.mtype = TlbEntry::MemoryType::Normal;
            te.shareable = s;
            te.innerAttrs = 7;
            te.outerAttrs = bits(texcb, 1, 0);
            break;
          case 4: // Outer and Inner Non-cacheable
            te.nonCacheable = true;
            te.mtype = TlbEntry::MemoryType::Normal;
            te.shareable = s;
            te.innerAttrs = 0;
            te.outerAttrs = bits(texcb, 1, 0);
            break;
          case 5: // Reserved
            panic("Reserved texcb value!\n");
            break;
          case 6: // Implementation Defined
            panic("Implementation-defined texcb value!\n");
            break;
          case 7: // Outer and Inner Write-Back, Write-Allocate
            te.mtype = TlbEntry::MemoryType::Normal;
            te.shareable = s;
            te.innerAttrs = 5;
            te.outerAttrs = 1;
            break;
          case 8: // Non-shareable Device
            te.nonCacheable = true;
            te.mtype = TlbEntry::MemoryType::Device;
            te.shareable = false;
            te.innerAttrs = 3;
            te.outerAttrs = 0;
            break;
          case 9 ... 15:  // Reserved
            panic("Reserved texcb value!\n");
            break;
          case 16 ... 31: // Cacheable Memory
            te.mtype = TlbEntry::MemoryType::Normal;
            te.shareable = s;
            if (bits(texcb, 1,0) == 0 || bits(texcb, 3,2) == 0)
                te.nonCacheable = true;
            te.innerAttrs = bits(texcb, 1, 0);
            te.outerAttrs = bits(texcb, 3, 2);
            break;
          default:
            panic("More than 32 states for 5 bits?\n");
        }
    } else {
        assert(tc);
        PRRR prrr = tc->readMiscReg(snsBankedIndex(MISCREG_PRRR,
                                    currState->tc, !currState->isSecure));
        NMRR nmrr = tc->readMiscReg(snsBankedIndex(MISCREG_NMRR,
                                    currState->tc, !currState->isSecure));
        DPRINTF(TLBVerbose, "memAttrs PRRR:%08x NMRR:%08x\n", prrr, nmrr);
        uint8_t curr_tr = 0, curr_ir = 0, curr_or = 0;
        switch(bits(texcb, 2,0)) {
          case 0:
            curr_tr = prrr.tr0;
            curr_ir = nmrr.ir0;
            curr_or = nmrr.or0;
            te.outerShareable = (prrr.nos0 == 0);
            break;
          case 1:
            curr_tr = prrr.tr1;
            curr_ir = nmrr.ir1;
            curr_or = nmrr.or1;
            te.outerShareable = (prrr.nos1 == 0);
            break;
          case 2:
            curr_tr = prrr.tr2;
            curr_ir = nmrr.ir2;
            curr_or = nmrr.or2;
            te.outerShareable = (prrr.nos2 == 0);
            break;
          case 3:
            curr_tr = prrr.tr3;
            curr_ir = nmrr.ir3;
            curr_or = nmrr.or3;
            te.outerShareable = (prrr.nos3 == 0);
            break;
          case 4:
            curr_tr = prrr.tr4;
            curr_ir = nmrr.ir4;
            curr_or = nmrr.or4;
            te.outerShareable = (prrr.nos4 == 0);
            break;
          case 5:
            curr_tr = prrr.tr5;
            curr_ir = nmrr.ir5;
            curr_or = nmrr.or5;
            te.outerShareable = (prrr.nos5 == 0);
            break;
          case 6:
            panic("Imp defined type\n");
          case 7:
            curr_tr = prrr.tr7;
            curr_ir = nmrr.ir7;
            curr_or = nmrr.or7;
            te.outerShareable = (prrr.nos7 == 0);
            break;
        }

        switch(curr_tr) {
          case 0:
            DPRINTF(TLBVerbose, "StronglyOrdered\n");
            te.mtype = TlbEntry::MemoryType::StronglyOrdered;
            te.nonCacheable = true;
            te.innerAttrs = 1;
            te.outerAttrs = 0;
            te.shareable = true;
            break;
          case 1:
            DPRINTF(TLBVerbose, "Device ds1:%d ds0:%d s:%d\n",
                    prrr.ds1, prrr.ds0, s);
            te.mtype = TlbEntry::MemoryType::Device;
            te.nonCacheable = true;
            te.innerAttrs = 3;
            te.outerAttrs = 0;
            if (prrr.ds1 && s)
                te.shareable = true;
            if (prrr.ds0 && !s)
                te.shareable = true;
            break;
          case 2:
            DPRINTF(TLBVerbose, "Normal ns1:%d ns0:%d s:%d\n",
                    prrr.ns1, prrr.ns0, s);
            te.mtype = TlbEntry::MemoryType::Normal;
            if (prrr.ns1 && s)
                te.shareable = true;
            if (prrr.ns0 && !s)
                te.shareable = true;
            break;
          case 3:
            panic("Reserved type");
        }

        if (te.mtype == TlbEntry::MemoryType::Normal){
            switch(curr_ir) {
              case 0:
                te.nonCacheable = true;
                te.innerAttrs = 0;
                break;
              case 1:
                te.innerAttrs = 5;
                break;
              case 2:
                te.innerAttrs = 6;
                break;
              case 3:
                te.innerAttrs = 7;
                break;
            }

            switch(curr_or) {
              case 0:
                te.nonCacheable = true;
                te.outerAttrs = 0;
                break;
              case 1:
                te.outerAttrs = 1;
                break;
              case 2:
                te.outerAttrs = 2;
                break;
              case 3:
                te.outerAttrs = 3;
                break;
            }
        }
    }
    DPRINTF(TLBVerbose, "memAttrs: shareable: %d, innerAttrs: %d, "
            "outerAttrs: %d\n",
            te.shareable, te.innerAttrs, te.outerAttrs);
    te.setAttributes(false);
}

void
TableWalker::memAttrsLPAE(ThreadContext *tc, TlbEntry &te,
    LongDescriptor &l_descriptor)
{
    assert(release->has(ArmExtension::LPAE));

    uint8_t attr;
    uint8_t sh = l_descriptor.sh();
    // Different format and source of attributes if this is a stage 2
    // translation
    if (isStage2) {
        attr = l_descriptor.memAttr();
        uint8_t attr_3_2 = (attr >> 2) & 0x3;
        uint8_t attr_1_0 =  attr       & 0x3;

        DPRINTF(TLBVerbose, "memAttrsLPAE MemAttr:%#x sh:%#x\n", attr, sh);

        if (attr_3_2 == 0) {
            te.mtype        = attr_1_0 == 0 ? TlbEntry::MemoryType::StronglyOrdered
                                            : TlbEntry::MemoryType::Device;
            te.outerAttrs   = 0;
            te.innerAttrs   = attr_1_0 == 0 ? 1 : 3;
            te.nonCacheable = true;
        } else {
            te.mtype        = TlbEntry::MemoryType::Normal;
            te.outerAttrs   = attr_3_2 == 1 ? 0 :
                              attr_3_2 == 2 ? 2 : 1;
            te.innerAttrs   = attr_1_0 == 1 ? 0 :
                              attr_1_0 == 2 ? 6 : 5;
            te.nonCacheable = (attr_3_2 == 1) || (attr_1_0 == 1);
        }
    } else {
        uint8_t attrIndx = l_descriptor.attrIndx();

        // LPAE always uses remapping of memory attributes, irrespective of the
        // value of SCTLR.TRE
        MiscRegIndex reg = attrIndx & 0x4 ? MISCREG_MAIR1 : MISCREG_MAIR0;
        int reg_as_int = snsBankedIndex(reg, currState->tc,
                                        !currState->isSecure);
        uint32_t mair = currState->tc->readMiscReg(reg_as_int);
        attr = (mair >> (8 * (attrIndx % 4))) & 0xff;
        uint8_t attr_7_4 = bits(attr, 7, 4);
        uint8_t attr_3_0 = bits(attr, 3, 0);
        DPRINTF(TLBVerbose, "memAttrsLPAE AttrIndx:%#x sh:%#x, attr %#x\n", attrIndx, sh, attr);

        // Note: the memory subsystem only cares about the 'cacheable' memory
        // attribute. The other attributes are only used to fill the PAR register
        // accordingly to provide the illusion of full support
        te.nonCacheable = false;

        switch (attr_7_4) {
          case 0x0:
            // Strongly-ordered or Device memory
            if (attr_3_0 == 0x0)
                te.mtype = TlbEntry::MemoryType::StronglyOrdered;
            else if (attr_3_0 == 0x4)
                te.mtype = TlbEntry::MemoryType::Device;
            else
                panic("Unpredictable behavior\n");
            te.nonCacheable = true;
            te.outerAttrs   = 0;
            break;
          case 0x4:
            // Normal memory, Outer Non-cacheable
            te.mtype = TlbEntry::MemoryType::Normal;
            te.outerAttrs = 0;
            if (attr_3_0 == 0x4)
                // Inner Non-cacheable
                te.nonCacheable = true;
            else if (attr_3_0 < 0x8)
                panic("Unpredictable behavior\n");
            break;
          case 0x8:
          case 0x9:
          case 0xa:
          case 0xb:
          case 0xc:
          case 0xd:
          case 0xe:
          case 0xf:
            if (attr_7_4 & 0x4) {
                te.outerAttrs = (attr_7_4 & 1) ? 1 : 3;
            } else {
                te.outerAttrs = 0x2;
            }
            // Normal memory, Outer Cacheable
            te.mtype = TlbEntry::MemoryType::Normal;
            if (attr_3_0 != 0x4 && attr_3_0 < 0x8)
                panic("Unpredictable behavior\n");
            break;
          default:
            panic("Unpredictable behavior\n");
            break;
        }

        switch (attr_3_0) {
          case 0x0:
            te.innerAttrs = 0x1;
            break;
          case 0x4:
            te.innerAttrs = attr_7_4 == 0 ? 0x3 : 0;
            break;
          case 0x8:
          case 0x9:
          case 0xA:
          case 0xB:
            te.innerAttrs = 6;
            break;
          case 0xC:
          case 0xD:
          case 0xE:
          case 0xF:
            te.innerAttrs = attr_3_0 & 1 ? 0x5 : 0x7;
            break;
          default:
            panic("Unpredictable behavior\n");
            break;
        }
    }

    te.outerShareable = sh == 2;
    te.shareable       = (sh & 0x2) ? true : false;
    te.setAttributes(true);
    te.attributes |= (uint64_t) attr << 56;
}

void
TableWalker::memAttrsAArch64(ThreadContext *tc, TlbEntry &te,
                             LongDescriptor &l_descriptor)
{
    uint8_t attr;
    uint8_t attr_hi;
    uint8_t attr_lo;
    uint8_t sh = l_descriptor.sh();

    if (isStage2) {
        attr = l_descriptor.memAttr();
        uint8_t attr_hi = (attr >> 2) & 0x3;
        uint8_t attr_lo =  attr       & 0x3;

        DPRINTF(TLBVerbose, "memAttrsAArch64 MemAttr:%#x sh:%#x\n", attr, sh);

        if (attr_hi == 0) {
            te.mtype        = attr_lo == 0 ? TlbEntry::MemoryType::StronglyOrdered
                                            : TlbEntry::MemoryType::Device;
            te.outerAttrs   = 0;
            te.innerAttrs   = attr_lo == 0 ? 1 : 3;
            te.nonCacheable = true;
        } else {
            te.mtype        = TlbEntry::MemoryType::Normal;
            te.outerAttrs   = attr_hi == 1 ? 0 :
                              attr_hi == 2 ? 2 : 1;
            te.innerAttrs   = attr_lo == 1 ? 0 :
                              attr_lo == 2 ? 6 : 5;
            // Treat write-through memory as uncacheable, this is safe
            // but for performance reasons not optimal.
            te.nonCacheable = (attr_hi == 1) || (attr_hi == 2) ||
                (attr_lo == 1) || (attr_lo == 2);
        }
    } else {
        uint8_t attrIndx = l_descriptor.attrIndx();

        DPRINTF(TLBVerbose, "memAttrsAArch64 AttrIndx:%#x sh:%#x\n", attrIndx, sh);

        // Select MAIR
        uint64_t mair;
        switch (currState->regime) {
          case TranslationRegime::EL10:
            mair = tc->readMiscReg(MISCREG_MAIR_EL1);
            break;
          case TranslationRegime::EL20:
          case TranslationRegime::EL2:
            mair = tc->readMiscReg(MISCREG_MAIR_EL2);
            break;
          case TranslationRegime::EL3:
            mair = tc->readMiscReg(MISCREG_MAIR_EL3);
            break;
          default:
            panic("Invalid exception level");
            break;
        }

        // Select attributes
        attr = bits(mair, 8 * attrIndx + 7, 8 * attrIndx);
        attr_lo = bits(attr, 3, 0);
        attr_hi = bits(attr, 7, 4);

        // Memory type
        te.mtype = attr_hi == 0 ? TlbEntry::MemoryType::Device : TlbEntry::MemoryType::Normal;

        // Cacheability
        te.nonCacheable = false;
        if (te.mtype == TlbEntry::MemoryType::Device) {  // Device memory
            te.nonCacheable = true;
        }
        // Treat write-through memory as uncacheable, this is safe
        // but for performance reasons not optimal.
        switch (attr_hi) {
          case 0x1 ... 0x3: // Normal Memory, Outer Write-through transient
          case 0x4:         // Normal memory, Outer Non-cacheable
          case 0x8 ... 0xb: // Normal Memory, Outer Write-through non-transient
            te.nonCacheable = true;
        }
        switch (attr_lo) {
          case 0x1 ... 0x3: // Normal Memory, Inner Write-through transient
          case 0x9 ... 0xb: // Normal Memory, Inner Write-through non-transient
            warn_if(!attr_hi, "Unpredictable behavior");
            [[fallthrough]];
          case 0x4:         // Device-nGnRE memory or
                            // Normal memory, Inner Non-cacheable
          case 0x8:         // Device-nGRE memory or
                            // Normal memory, Inner Write-through non-transient
            te.nonCacheable = true;
        }

        te.shareable       = sh == 2;
        te.outerShareable = (sh & 0x2) ? true : false;
        // Attributes formatted according to the 64-bit PAR
        te.attributes = ((uint64_t) attr << 56) |
            (1 << 11) |     // LPAE bit
            (te.ns << 9) |  // NS bit
            (sh << 7);
    }
}

void
TableWalker::memAttrsWalkAArch64(TlbEntry &te)
{
    te.mtype = TlbEntry::MemoryType::Normal;
    if (uncacheableWalk()) {
        te.shareable = 3;
        te.outerAttrs = 0;
        te.innerAttrs = 0;
        te.nonCacheable = true;
    } else {
        te.shareable = currState->sh;
        te.outerAttrs = currState->orgn;
        te.innerAttrs = currState->irgn;
        te.nonCacheable = (te.outerAttrs == 0 || te.outerAttrs == 2) &&
            (te.innerAttrs == 0 || te.innerAttrs == 2);
    }
}

void
TableWalker::doL1Descriptor()
{
    if (currState->fault != NoFault) {
        return;
    }

    currState->l1Desc.data = htog(currState->l1Desc.data,
                                  byteOrder(currState->tc));

    DPRINTF(TLB, "L1 descriptor for %#x is %#x\n",
            currState->vaddr_tainted, currState->l1Desc.data);
    TlbEntry te;

    const bool is_atomic = currState->req->isAtomic();

    switch (currState->l1Desc.type()) {
      case L1Descriptor::Ignore:
      case L1Descriptor::Reserved:
        if (!currState->timing) {
            currState->tc = NULL;
            currState->req = NULL;
        }
        DPRINTF(TLB, "L1 Descriptor Reserved/Ignore, causing fault\n");
        if (currState->isFetch)
            currState->fault =
                std::make_shared<PrefetchAbort>(
                    currState->vaddr_tainted,
                    ArmFault::TranslationLL + LookupLevel::L1,
                    isStage2,
                    ArmFault::VmsaTran);
        else
            currState->fault =
                std::make_shared<DataAbort>(
                    currState->vaddr_tainted,
                    TlbEntry::DomainType::NoAccess,
                    is_atomic ? false : currState->isWrite,
                    ArmFault::TranslationLL + LookupLevel::L1, isStage2,
                    ArmFault::VmsaTran);
        return;
      case L1Descriptor::Section:
        if (currState->sctlr.afe && bits(currState->l1Desc.ap(), 0) == 0) {
            /** @todo: check sctlr.ha (bit[17]) if Hardware Access Flag is
              * enabled if set, do l1.Desc.setAp0() instead of generating
              * AccessFlag0
              */

            currState->fault = std::make_shared<DataAbort>(
                currState->vaddr_tainted,
                currState->l1Desc.domain(),
                is_atomic ? false : currState->isWrite,
                ArmFault::AccessFlagLL + LookupLevel::L1,
                isStage2,
                ArmFault::VmsaTran);
        }
        if (currState->l1Desc.supersection()) {
            panic("Haven't implemented supersections\n");
        }
        insertTableEntry(currState->l1Desc, false);
        return;
      case L1Descriptor::PageTable:
        {
            Addr l2desc_addr;
            l2desc_addr = currState->l1Desc.l2Addr() |
                (bits(currState->vaddr, 19, 12) << 2);
            DPRINTF(TLB, "L1 descriptor points to page table at: %#x (%s)\n",
                    l2desc_addr, currState->isSecure ? "s" : "ns");

            Request::Flags flag = Request::PT_WALK;

            if (currState->sctlr.c == 0 || currState->isUncacheable) {
                flag.set(Request::UNCACHEABLE);
            }

            if (currState->secureLookup)
                flag.set(Request::SECURE);

            fetchDescriptor(
                l2desc_addr, currState->l2Desc,
                sizeof(uint32_t), flag, LookupLevel::L2,
                &doL2DescEvent,
                &TableWalker::doL2Descriptor);

            currState->delayed = currState->timing;

            return;
        }
      default:
        panic("A new type in a 2 bit field?\n");
    }
}

Fault
TableWalker::generateLongDescFault(ArmFault::FaultSource src)
{
    if (currState->isFetch) {
        return std::make_shared<PrefetchAbort>(
            currState->vaddr_tainted,
            src + currState->longDesc.lookupLevel,
            isStage2,
            ArmFault::LpaeTran);
    } else {
        return std::make_shared<DataAbort>(
            currState->vaddr_tainted,
            TlbEntry::DomainType::NoAccess,
            currState->req->isAtomic() ? false : currState->isWrite,
            src + currState->longDesc.lookupLevel,
            isStage2,
            ArmFault::LpaeTran);
    }
}

void
TableWalker::doLongDescriptor()
{
    currState->depthByLevel[currState->longDesc.lookupLevel] = LastDepth;
    if (currState->fault != NoFault) {
        return;
    }

    currState->longDesc.data = htog(currState->longDesc.data,
                                    byteOrder(currState->tc));

    DPRINTF(TLB, "L%d descriptor for %#llx is %#llx (%s)\n",
            currState->longDesc.lookupLevel, currState->vaddr_tainted,
            currState->longDesc.data,
            currState->aarch64 ? "AArch64" : "long-desc.");

    if ((currState->longDesc.type() == LongDescriptor::Block) ||
        (currState->longDesc.type() == LongDescriptor::Page)) {
        DPRINTF(PageTableWalker, "Analyzing L%d descriptor: %#llx, pxn: %d, "
                "xn: %d, ap: %d, af: %d, type: %d\n",
                currState->longDesc.lookupLevel,
                currState->longDesc.data,
                currState->longDesc.pxn(),
                currState->longDesc.xn(),
                currState->longDesc.ap(),
                currState->longDesc.af(),
                currState->longDesc.type());
    } else {
        DPRINTF(PageTableWalker, "Analyzing L%d descriptor: %#llx, type: %d\n",
                currState->longDesc.lookupLevel,
                currState->longDesc.data,
                currState->longDesc.type());
    }

    TlbEntry te;

    switch (currState->longDesc.type()) {
      case LongDescriptor::Invalid:
        DPRINTF(TLB, "L%d descriptor Invalid, causing fault type %d\n",
                currState->longDesc.lookupLevel,
                ArmFault::TranslationLL + currState->longDesc.lookupLevel);

        currState->fault = generateLongDescFault(ArmFault::TranslationLL);
        if (!currState->timing) {
            currState->tc = NULL;
            currState->req = NULL;
        }
        return;

      case LongDescriptor::Block:
      case LongDescriptor::Page:
        {
            auto fault_source = ArmFault::FaultSourceInvalid;
            // Check for address size fault
            if (checkAddrSizeFaultAArch64(currState->longDesc.paddr(),
                currState->physAddrRange)) {

                DPRINTF(TLB, "L%d descriptor causing Address Size Fault\n",
                        currState->longDesc.lookupLevel);
                fault_source = ArmFault::AddressSizeLL;

            // Check for access fault
            } else if (currState->longDesc.af() == 0) {

                DPRINTF(TLB, "L%d descriptor causing Access Fault\n",
                        currState->longDesc.lookupLevel);
                fault_source = ArmFault::AccessFlagLL;
            }

            if (fault_source != ArmFault::FaultSourceInvalid) {
                currState->fault = generateLongDescFault(fault_source);
            } else {
                insertTableEntry(currState->longDesc, true);
                TlbEntry *te = mmu->lookup(currState->vaddr, currState->asid,
                                           currState->vmid, currState->isHyp,
                                           currState->isSecure, true, false,
                                           currState->el, false, isStage2,
                                           currState->mode);
                assert(te);
                for (int i = 0; i < 4; i++) {
                  te->walkDepth[i] = currState->depthByLevel[i];
                  te->walkAddr[i] = currState->addrByLevel[i];
                }
            }
        }
        return;
      case LongDescriptor::Table:
        {
            // Set hierarchical permission flags
            currState->secureLookup = currState->secureLookup &&
                currState->longDesc.secureTable();
            currState->longDescData->rwTable =
                currState->longDescData->rwTable &&
                (currState->longDesc.rwTable() || currState->hpd);
            currState->longDescData->userTable =
                currState->longDescData->userTable &&
                (currState->longDesc.userTable() || currState->hpd);
            currState->longDescData->xnTable =
                currState->longDescData->xnTable ||
                (currState->longDesc.xnTable() && !currState->hpd);
            currState->longDescData->pxnTable =
                currState->longDescData->pxnTable ||
                (currState->longDesc.pxnTable() && !currState->hpd);

            // Set up next level lookup
            Addr next_desc_addr = currState->longDesc.nextDescAddr(
                currState->vaddr);

            DPRINTF(TLB, "L%d descriptor points to L%d descriptor at: %#x (%s)\n",
                    currState->longDesc.lookupLevel,
                    currState->longDesc.lookupLevel + 1,
                    next_desc_addr,
                    currState->secureLookup ? "s" : "ns");

            // Check for address size fault
            if (currState->aarch64 && checkAddrSizeFaultAArch64(
                    next_desc_addr, currState->physAddrRange)) {
                DPRINTF(TLB, "L%d descriptor causing Address Size Fault\n",
                        currState->longDesc.lookupLevel);

                currState->fault = generateLongDescFault(
                    ArmFault::AddressSizeLL);
                return;
            }

            if (mmu->hasWalkCache()) {
                insertPartialTableEntry(currState->longDesc);
            }

            Request::Flags flag = Request::PT_WALK;
            if (currState->secureLookup)
                flag.set(Request::SECURE);

            if (currState->sctlr.c == 0 || currState->isUncacheable) {
                flag.set(Request::UNCACHEABLE);
            }

            LookupLevel L = currState->longDesc.lookupLevel =
                (LookupLevel) (currState->longDesc.lookupLevel + 1);
            Event *event = NULL;
            switch (L) {
              case LookupLevel::L1:
                assert(currState->aarch64);
              case LookupLevel::L2:
              case LookupLevel::L3:
                event = LongDescEventByLevel[L];
                break;
              default:
                panic("Wrong lookup level in table walk\n");
                break;
            }

            fetchDescriptor(
                next_desc_addr, currState->longDesc,
                sizeof(uint64_t), flag, L, event,
                &TableWalker::doLongDescriptor);

            currState->delayed = currState->timing;
        }
        return;
      default:
        panic("A new type in a 2 bit field?\n");
    }
}

void
TableWalker::doL2Descriptor()
{
    if (currState->fault != NoFault) {
        return;
    }

    currState->l2Desc.data = htog(currState->l2Desc.data,
                                  byteOrder(currState->tc));

    DPRINTF(TLB, "L2 descriptor for %#x is %#x\n",
            currState->vaddr_tainted, currState->l2Desc.data);
    TlbEntry te;

    const bool is_atomic = currState->req->isAtomic();

    if (currState->l2Desc.invalid()) {
        DPRINTF(TLB, "L2 descriptor invalid, causing fault\n");
        if (!currState->timing) {
            currState->tc = NULL;
            currState->req = NULL;
        }
        if (currState->isFetch)
            currState->fault = std::make_shared<PrefetchAbort>(
                    currState->vaddr_tainted,
                    ArmFault::TranslationLL + LookupLevel::L2,
                    isStage2,
                    ArmFault::VmsaTran);
        else
            currState->fault = std::make_shared<DataAbort>(
                currState->vaddr_tainted, currState->l1Desc.domain(),
                is_atomic ? false : currState->isWrite,
                ArmFault::TranslationLL + LookupLevel::L2,
                isStage2,
                ArmFault::VmsaTran);
        return;
    }

    if (currState->sctlr.afe && bits(currState->l2Desc.ap(), 0) == 0) {
        /** @todo: check sctlr.ha (bit[17]) if Hardware Access Flag is enabled
          * if set, do l2.Desc.setAp0() instead of generating AccessFlag0
          */
         DPRINTF(TLB, "Generating access fault at L2, afe: %d, ap: %d\n",
                 currState->sctlr.afe, currState->l2Desc.ap());

        currState->fault = std::make_shared<DataAbort>(
            currState->vaddr_tainted,
            TlbEntry::DomainType::NoAccess,
            is_atomic ? false : currState->isWrite,
            ArmFault::AccessFlagLL + LookupLevel::L2, isStage2,
            ArmFault::VmsaTran);
    }

    insertTableEntry(currState->l2Desc, false);
}

void
TableWalker::doL1DescriptorWrapper()
{
    currState = stateQueues[LookupLevel::L1].front();
    currState->delayed = false;
    // if there's a stage2 translation object we don't need it any more
    if (currState->stage2Tran) {
        delete currState->stage2Tran;
        currState->stage2Tran = NULL;
    }


    DPRINTF(PageTableWalker, "L1 Desc object host addr: %p\n",
            &currState->l1Desc.data);
    DPRINTF(PageTableWalker, "L1 Desc object      data: %08x\n",
            currState->l1Desc.data);

    DPRINTF(PageTableWalker, "calling doL1Descriptor for vaddr:%#x\n",
            currState->vaddr_tainted);
    doL1Descriptor();

    stateQueues[LookupLevel::L1].pop_front();
    // Check if fault was generated
    if (currState->fault != NoFault) {
        currState->transState->finish(currState->fault, currState->req,
                                      currState->tc, currState->mode);
        stats.walksShortTerminatedAtLevel[0]++;

        pending = false;
        nextWalk(currState->tc);

        currState->req = NULL;
        currState->tc = NULL;
        currState->delayed = false;
        delete currState;
    }
    else if (!currState->delayed) {
        // delay is not set so there is no L2 to do
        // Don't finish the translation if a stage 2 look up is underway
        stats.walkServiceTime.sample(curTick() - currState->startTime);
        DPRINTF(PageTableWalker, "calling translateTiming again\n");

        mmu->translateTiming(currState->req, currState->tc,
            currState->transState, currState->mode,
            currState->tranType, isStage2);

        stats.walksShortTerminatedAtLevel[0]++;

        pending = false;
        nextWalk(currState->tc);

        currState->req = NULL;
        currState->tc = NULL;
        currState->delayed = false;
        delete currState;
    } else {
        // need to do L2 descriptor
        stashCurrState(LookupLevel::L2);
    }
    currState = NULL;
}

void
TableWalker::doL2DescriptorWrapper()
{
    currState = stateQueues[LookupLevel::L2].front();
    assert(currState->delayed);
    // if there's a stage2 translation object we don't need it any more
    if (currState->stage2Tran) {
        delete currState->stage2Tran;
        currState->stage2Tran = NULL;
    }

    DPRINTF(PageTableWalker, "calling doL2Descriptor for vaddr:%#x\n",
            currState->vaddr_tainted);
    doL2Descriptor();

    // Check if fault was generated
    if (currState->fault != NoFault) {
        currState->transState->finish(currState->fault, currState->req,
                                      currState->tc, currState->mode);
        stats.walksShortTerminatedAtLevel[1]++;
    } else {
        stats.walkServiceTime.sample(curTick() - currState->startTime);
        DPRINTF(PageTableWalker, "calling translateTiming again\n");

        mmu->translateTiming(currState->req, currState->tc,
            currState->transState, currState->mode,
            currState->tranType, isStage2);

        stats.walksShortTerminatedAtLevel[1]++;
    }


    stateQueues[LookupLevel::L2].pop_front();
    pending = false;
    nextWalk(currState->tc);

    currState->req = NULL;
    currState->tc = NULL;
    currState->delayed = false;

    delete currState;
    currState = NULL;
}

void
TableWalker::doL0LongDescriptorWrapper()
{
    doLongDescriptorWrapper(LookupLevel::L0);
}

void
TableWalker::doL1LongDescriptorWrapper()
{
    doLongDescriptorWrapper(LookupLevel::L1);
}

void
TableWalker::doL2LongDescriptorWrapper()
{
    doLongDescriptorWrapper(LookupLevel::L2);
}

void
TableWalker::doL3LongDescriptorWrapper()
{
    doLongDescriptorWrapper(LookupLevel::L3);
}

void
TableWalker::doLongDescriptorWrapper(LookupLevel curr_lookup_level)
{
    currState = stateQueues[curr_lookup_level].front();
    assert(curr_lookup_level == currState->longDesc.lookupLevel);
    currState->delayed = false;

    // if there's a stage2 translation object we don't need it any more
    if (currState->stage2Tran) {
        delete currState->stage2Tran;
        currState->stage2Tran = NULL;
    }

    DPRINTF(PageTableWalker, "calling doLongDescriptor for vaddr:%#x\n",
            currState->vaddr_tainted);
    doLongDescriptor();

    stateQueues[curr_lookup_level].pop_front();

    if (currState->fault != NoFault) {
        // A fault was generated
        currState->transState->finish(currState->fault, currState->req,
                                      currState->tc, currState->mode,
                                      currState->depthByLevel,
                                      currState->addrByLevel);

        pending = false;
        nextWalk(currState->tc);

        currState->req = NULL;
        currState->tc = NULL;
        currState->delayed = false;
        delete currState;
    } else if (!currState->delayed) {
        // No additional lookups required
        DPRINTF(PageTableWalker, "calling translateTiming again\n");
        stats.walkServiceTime.sample(curTick() - currState->startTime);

        mmu->translateTiming(currState->req, currState->tc,
            currState->transState, currState->mode,
            currState->tranType, isStage2);

        stats.walksLongTerminatedAtLevel[(unsigned) curr_lookup_level]++;

        pending = false;
        nextWalk(currState->tc);

        currState->req = NULL;
        currState->tc = NULL;
        currState->delayed = false;
        delete currState;
    } else {
        if (curr_lookup_level >= LookupLevel::Num_ArmLookupLevel - 1)
            panic("Max. number of lookups already reached in table walk\n");
        // Need to perform additional lookups
        stashCurrState(currState->longDesc.lookupLevel);
    }
    currState = NULL;
}


void
TableWalker::nextWalk(ThreadContext *tc)
{
    if (pendingQueue.size())
        schedule(doProcessEvent, clockEdge(Cycles(1)));
    else
        completeDrain();
}

void
TableWalker::fetchDescriptor(Addr desc_addr,
    DescriptorBase &descriptor, int num_bytes,
    Request::Flags flags, LookupLevel lookup_level, Event *event,
    void (TableWalker::*doDescriptor)())
{
<<<<<<< HEAD
    currState->addrByLevel[currState->longDesc.lookupLevel] = descAddr;
    bool isTiming = currState->timing;
=======
    uint8_t *data = descriptor.getRawPtr();
>>>>>>> b88f814e

    DPRINTF(PageTableWalker,
            "Fetching descriptor at address: 0x%x stage2Req: %d\n",
            desc_addr, currState->stage2Req);

    // If this translation has a stage 2 then we know desc_addr is an IPA and
    // needs to be translated before we can access the page table. Do that
    // check here.
    if (currState->stage2Req) {
        Fault fault;

        if (currState->timing) {
            auto *tran = new
                Stage2Walk(*this, data, event, currState->vaddr,
                    currState->mode, currState->tranType);
            currState->stage2Tran = tran;
            readDataTimed(currState->tc, desc_addr, tran, num_bytes, flags);
            fault = tran->fault;

            if (fault != NoFault) {
                currState->fault = fault;
            }
        } else {
            fault = readDataUntimed(currState->tc,
                currState->vaddr, desc_addr, data, num_bytes, flags,
                currState->mode,
                currState->tranType,
                currState->functional);

            if (fault != NoFault) {
                currState->fault = fault;
            }

            (this->*doDescriptor)();
        }
    } else {
        RequestPtr req = std::make_shared<Request>(
            desc_addr, num_bytes, flags, requestorId);
        req->taskId(context_switch_task_id::DMA);

        mpamTagTableWalk(req);

        Fault fault = testWalk(req, descriptor.domain(),
            lookup_level);

        if (fault != NoFault) {
            currState->fault = fault;
            return;
        }

        if (currState->timing) {
            port->sendTimingReq(req, data,
                currState->tc->getCpuPtr()->clockPeriod(), event);

        } else if (!currState->functional) {
            port->sendAtomicReq(req, data,
                currState->tc->getCpuPtr()->clockPeriod());

            (this->*doDescriptor)();
        } else {
            port->sendFunctionalReq(req, data);
            (this->*doDescriptor)();
        }
    }
}

void
TableWalker::stashCurrState(int queue_idx)
{
    DPRINTF(PageTableWalker, "Adding to walker fifo: "
            "queue size before adding: %d\n",
            stateQueues[queue_idx].size());
    stateQueues[queue_idx].push_back(currState);
    currState = NULL;
}

void
TableWalker::insertPartialTableEntry(LongDescriptor &descriptor)
{
    const bool have_security = release->has(ArmExtension::SECURITY);
    TlbEntry te;

    // Create and fill a new page table entry
    te.valid          = true;
    te.longDescFormat = true;
    te.partial        = true;
    // The entry is global if there is no address space identifier
    // to differentiate translation contexts
    te.global         = !mmu->hasUnprivRegime(currState->regime);
    te.asid           = currState->asid;
    te.vmid           = currState->vmid;
    te.N              = descriptor.offsetBits();
    te.tg             = descriptor.grainSize;
    te.vpn            = currState->vaddr >> te.N;
    te.size           = (1ULL << te.N) - 1;
    te.pfn            = descriptor.nextTableAddr();
    te.domain         = descriptor.domain();
    te.lookupLevel    = descriptor.lookupLevel;
    te.ns             = !descriptor.secure(have_security, currState);
    te.nstid          = !currState->isSecure;
    te.type           = TypeTLB::unified;

    te.regime = currState->regime;

    te.xn = currState->longDescData->xnTable;
    te.pxn = currState->longDescData->pxnTable;
    te.ap = (currState->longDescData->rwTable << 1) |
            (currState->longDescData->userTable);

    memAttrsWalkAArch64(te);

    // Debug output
    DPRINTF(TLB, descriptor.dbgHeader().c_str());
    DPRINTF(TLB, " - N:%d pfn:%#x size:%#x global:%d valid:%d\n",
            te.N, te.pfn, te.size, te.global, te.valid);
    DPRINTF(TLB, " - vpn:%#x xn:%d pxn:%d ap:%d domain:%d asid:%d "
            "vmid:%d nc:%d ns:%d\n", te.vpn, te.xn, te.pxn,
            te.ap, static_cast<uint8_t>(te.domain), te.asid, te.vmid,
            te.nonCacheable, te.ns);
    DPRINTF(TLB, " - domain from L%d desc:%d data:%#x\n",
            descriptor.lookupLevel, static_cast<uint8_t>(descriptor.domain()),
            descriptor.getRawData());

    // Insert the entry into the TLBs
    tlb->multiInsert(te);
}

void
TableWalker::insertTableEntry(DescriptorBase &descriptor, bool long_descriptor)
{
    const bool have_security = release->has(ArmExtension::SECURITY);
    TlbEntry te;

    // Create and fill a new page table entry
    te.valid          = true;
    te.longDescFormat = long_descriptor;
    te.asid           = currState->asid;
    te.vmid           = currState->vmid;
    te.N              = descriptor.offsetBits();
    te.vpn            = currState->vaddr >> te.N;
    te.size           = (1<<te.N) - 1;
    te.pfn            = descriptor.pfn();
    te.domain         = descriptor.domain();
    te.lookupLevel    = descriptor.lookupLevel;
    te.ns             = !descriptor.secure(have_security, currState);
    te.nstid          = !currState->isSecure;
    te.xn             = descriptor.xn();
    te.type           = currState->mode == BaseMMU::Execute ?
        TypeTLB::instruction : TypeTLB::data;

    te.regime = currState->regime;

    stats.pageSizes[pageSizeNtoStatBin(te.N)]++;
    stats.requestOrigin[COMPLETED][currState->isFetch]++;

    // ASID has no meaning for stage 2 TLB entries, so mark all stage 2 entries
    // as global
    te.global         = descriptor.global(currState) || isStage2;
    if (long_descriptor) {
        LongDescriptor l_descriptor =
            dynamic_cast<LongDescriptor &>(descriptor);

        te.tg = l_descriptor.grainSize;
        te.xn |= currState->longDescData->xnTable;
        te.pxn = currState->longDescData->pxnTable || l_descriptor.pxn();
        if (isStage2) {
            // this is actually the HAP field, but its stored in the same bit
            // possitions as the AP field in a stage 1 translation.
            te.hap = l_descriptor.ap();
        } else {
           te.ap = ((!currState->longDescData->rwTable ||
                     descriptor.ap() >> 1) << 1) |
               (currState->longDescData->userTable && (descriptor.ap() & 0x1));
        }
        if (currState->aarch64)
            memAttrsAArch64(currState->tc, te, l_descriptor);
        else
            memAttrsLPAE(currState->tc, te, l_descriptor);
    } else {
        te.ap = descriptor.ap();
        memAttrs(currState->tc, te, currState->sctlr, descriptor.texcb(),
                 descriptor.shareable());
    }

    // Debug output
    DPRINTF(TLB, descriptor.dbgHeader().c_str());
    DPRINTF(TLB, " - N:%d pfn:%#x size:%#x global:%d valid:%d\n",
            te.N, te.pfn, te.size, te.global, te.valid);
    DPRINTF(TLB, " - vpn:%#x xn:%d pxn:%d ap:%d domain:%d asid:%d "
            "vmid:%d nc:%d ns:%d\n", te.vpn, te.xn, te.pxn,
            te.ap, static_cast<uint8_t>(te.domain), te.asid, te.vmid,
            te.nonCacheable, te.ns);
    DPRINTF(TLB, " - domain from L%d desc:%d data:%#x\n",
            descriptor.lookupLevel, static_cast<uint8_t>(descriptor.domain()),
            descriptor.getRawData());

    // Insert the entry into the TLBs
    tlb->multiInsert(te);
    if (!currState->timing) {
        currState->tc  = NULL;
        currState->req = NULL;
    }
}

TableWalker::LookupLevel
TableWalker::toLookupLevel(uint8_t lookup_level_as_int)
{
    switch (lookup_level_as_int) {
      case LookupLevel::L1:
        return LookupLevel::L1;
      case LookupLevel::L2:
        return LookupLevel::L2;
      case LookupLevel::L3:
        return LookupLevel::L3;
      default:
        panic("Invalid lookup level conversion");
    }
}

/* this method keeps track of the table walker queue's residency, so
 * needs to be called whenever requests start and complete. */
void
TableWalker::pendingChange()
{
    unsigned n = pendingQueue.size();
    if ((currState != NULL) && (currState != pendingQueue.front())) {
        ++n;
    }

    if (n != pendingReqs) {
        Tick now = curTick();
        stats.pendingWalks.sample(pendingReqs, now - pendingChangeTick);
        pendingReqs = n;
        pendingChangeTick = now;
    }
}

Fault
TableWalker::testWalk(const RequestPtr &walk_req, TlbEntry::DomainType domain,
                      LookupLevel lookup_level)
{
    if (!test) {
        return NoFault;
    } else {
        return test->walkCheck(walk_req, currState->vaddr, currState->isSecure,
                               currState->el != EL0,
                               currState->mode, domain, lookup_level);
    }
}

void
TableWalker::setTestInterface(TlbTestInterface *ti)
{
    test = ti;
}

uint8_t
TableWalker::pageSizeNtoStatBin(uint8_t N)
{
    /* for stats.pageSizes */
    switch(N) {
        case 12: return 0; // 4K
        case 14: return 1; // 16K (using 16K granule in v8-64)
        case 16: return 2; // 64K
        case 20: return 3; // 1M
        case 21: return 4; // 2M-LPAE
        case 24: return 5; // 16M
        case 25: return 6; // 32M (using 16K granule in v8-64)
        case 29: return 7; // 512M (using 64K granule in v8-64)
        case 30: return 8; // 1G-LPAE
        case 42: return 9; // 1G-LPAE
        default:
            panic("unknown page size");
            return 255;
    }
}

Fault
TableWalker::readDataUntimed(ThreadContext *tc, Addr vaddr, Addr desc_addr,
    uint8_t *data, int num_bytes, Request::Flags flags, BaseMMU::Mode mode,
    MMU::ArmTranslationType tran_type, bool functional)
{
    Fault fault;

    // translate to physical address using the second stage MMU
    auto req = std::make_shared<Request>();
    req->setVirt(desc_addr, num_bytes, flags | Request::PT_WALK,
                requestorId, 0);

    if (functional) {
        fault = mmu->translateFunctional(req, tc, BaseMMU::Read,
            tran_type, true);
    } else {
        fault = mmu->translateAtomic(req, tc, BaseMMU::Read,
            tran_type, true);
    }

    // Now do the access.
    if (fault == NoFault && !req->getFlags().isSet(Request::NO_ACCESS)) {
        Packet pkt = Packet(req, MemCmd::ReadReq);
        pkt.dataStatic(data);
        if (functional) {
            port->sendFunctional(&pkt);
        } else {
            port->sendAtomic(&pkt);
        }
        assert(!pkt.isError());
    }

    // If there was a fault annotate it with the flag saying the foult occured
    // while doing a translation for a stage 1 page table walk.
    if (fault != NoFault) {
        ArmFault *arm_fault = reinterpret_cast<ArmFault *>(fault.get());
        arm_fault->annotate(ArmFault::S1PTW, true);
        arm_fault->annotate(ArmFault::OVA, vaddr);
    }
    return fault;
}

void
TableWalker::mpamTagTableWalk(RequestPtr &req) const
{
    mpam::tagRequest(currState->tc, req, currState->isFetch);
}

void
TableWalker::readDataTimed(ThreadContext *tc, Addr desc_addr,
                           Stage2Walk *translation, int num_bytes,
                           Request::Flags flags)
{
    // translate to physical address using the second stage MMU
    translation->setVirt(
            desc_addr, num_bytes, flags | Request::PT_WALK, requestorId);
    translation->translateTiming(tc);
}

TableWalker::Stage2Walk::Stage2Walk(TableWalker &_parent,
        uint8_t *_data, Event *_event, Addr vaddr, BaseMMU::Mode _mode,
        MMU::ArmTranslationType tran_type)
    : data(_data), numBytes(0), event(_event), parent(_parent),
      oVAddr(vaddr), mode(_mode), tranType(tran_type), fault(NoFault)
{
    req = std::make_shared<Request>();
}

void
TableWalker::Stage2Walk::finish(const Fault &_fault,
                                const RequestPtr &req,
                                ThreadContext *tc, BaseMMU::Mode mode,
                                int *depths, Addr *addrs)
{
    fault = _fault;

    // If there was a fault annotate it with the flag saying the foult occured
    // while doing a translation for a stage 1 page table walk.
    if (fault != NoFault) {
        ArmFault *arm_fault = reinterpret_cast<ArmFault *>(fault.get());
        arm_fault->annotate(ArmFault::S1PTW, true);
        arm_fault->annotate(ArmFault::OVA, oVAddr);
    }

    if (_fault == NoFault && !req->getFlags().isSet(Request::NO_ACCESS)) {
        parent.getTableWalkerPort().sendTimingReq(req, data,
            tc->getCpuPtr()->clockPeriod(), event);
    } else {
        // We can't do the DMA access as there's been a problem, so tell the
        // event we're done
        event->process();
    }
}

void
TableWalker::Stage2Walk::translateTiming(ThreadContext *tc)
{
    parent.mmu->translateTiming(req, tc, this, mode, tranType, true);
}

TableWalker::TableWalkerStats::TableWalkerStats(statistics::Group *parent)
    : statistics::Group(parent),
    ADD_STAT(walks, statistics::units::Count::get(),
             "Table walker walks requested"),
    ADD_STAT(walksShortDescriptor, statistics::units::Count::get(),
             "Table walker walks initiated with short descriptors"),
    ADD_STAT(walksLongDescriptor, statistics::units::Count::get(),
             "Table walker walks initiated with long descriptors"),
    ADD_STAT(walksShortTerminatedAtLevel, statistics::units::Count::get(),
             "Level at which table walker walks with short descriptors "
             "terminate"),
    ADD_STAT(walksLongTerminatedAtLevel, statistics::units::Count::get(),
             "Level at which table walker walks with long descriptors "
             "terminate"),
    ADD_STAT(squashedBefore, statistics::units::Count::get(),
             "Table walks squashed before starting"),
    ADD_STAT(squashedAfter, statistics::units::Count::get(),
             "Table walks squashed after completion"),
    ADD_STAT(walkWaitTime, statistics::units::Tick::get(),
             "Table walker wait (enqueue to first request) latency"),
    ADD_STAT(walkServiceTime, statistics::units::Tick::get(),
             "Table walker service (enqueue to completion) latency"),
    ADD_STAT(pendingWalks, statistics::units::Tick::get(),
             "Table walker pending requests distribution"),
    ADD_STAT(pageSizes, statistics::units::Count::get(),
             "Table walker page sizes translated"),
    ADD_STAT(requestOrigin, statistics::units::Count::get(),
             "Table walker requests started/completed, data/inst")
{
    walksShortDescriptor
        .flags(statistics::nozero);

    walksLongDescriptor
        .flags(statistics::nozero);

    walksShortTerminatedAtLevel
        .init(2)
        .flags(statistics::nozero);

    walksShortTerminatedAtLevel.subname(0, "Level1");
    walksShortTerminatedAtLevel.subname(1, "Level2");

    walksLongTerminatedAtLevel
        .init(4)
        .flags(statistics::nozero);
    walksLongTerminatedAtLevel.subname(0, "Level0");
    walksLongTerminatedAtLevel.subname(1, "Level1");
    walksLongTerminatedAtLevel.subname(2, "Level2");
    walksLongTerminatedAtLevel.subname(3, "Level3");

    squashedBefore
        .flags(statistics::nozero);

    squashedAfter
        .flags(statistics::nozero);

    walkWaitTime
        .init(16)
        .flags(statistics::pdf | statistics::nozero | statistics::nonan);

    walkServiceTime
        .init(16)
        .flags(statistics::pdf | statistics::nozero | statistics::nonan);

    pendingWalks
        .init(16)
        .flags(statistics::pdf | statistics::dist | statistics::nozero |
            statistics::nonan);

    pageSizes // see DDI 0487A D4-1661
        .init(10)
        .flags(statistics::total | statistics::pdf | statistics::dist |
            statistics::nozero);
    pageSizes.subname(0, "4KiB");
    pageSizes.subname(1, "16KiB");
    pageSizes.subname(2, "64KiB");
    pageSizes.subname(3, "1MiB");
    pageSizes.subname(4, "2MiB");
    pageSizes.subname(5, "16MiB");
    pageSizes.subname(6, "32MiB");
    pageSizes.subname(7, "512MiB");
    pageSizes.subname(8, "1GiB");
    pageSizes.subname(9, "4TiB");

    requestOrigin
        .init(2,2) // Instruction/Data, requests/completed
        .flags(statistics::total);
    requestOrigin.subname(0,"Requested");
    requestOrigin.subname(1,"Completed");
    requestOrigin.ysubname(0,"Data");
    requestOrigin.ysubname(1,"Inst");
}

} // namespace gem5<|MERGE_RESOLUTION|>--- conflicted
+++ resolved
@@ -540,16 +540,8 @@
             pending = false;
             nextWalk(currState->tc);
 
-<<<<<<< HEAD
-        if (f != NoFault) {
-            curr_state_copy->transState->finish(
-                f, curr_state_copy->req, curr_state_copy->tc,
-                curr_state_copy->mode, curr_state_copy->depthByLevel,
-                curr_state_copy->addrByLevel);
-=======
             currState->transState->finish(fault, currState->req,
                     currState->tc, currState->mode);
->>>>>>> b88f814e
 
             delete currState;
             currState = NULL;
@@ -2147,12 +2139,7 @@
     Request::Flags flags, LookupLevel lookup_level, Event *event,
     void (TableWalker::*doDescriptor)())
 {
-<<<<<<< HEAD
-    currState->addrByLevel[currState->longDesc.lookupLevel] = descAddr;
-    bool isTiming = currState->timing;
-=======
     uint8_t *data = descriptor.getRawPtr();
->>>>>>> b88f814e
 
     DPRINTF(PageTableWalker,
             "Fetching descriptor at address: 0x%x stage2Req: %d\n",
