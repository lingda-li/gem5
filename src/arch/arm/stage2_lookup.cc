--- conflicted
+++ resolved
@@ -178,11 +178,7 @@
 
 void
 Stage2LookUp::finish(const Fault &_fault, const RequestPtr &req,
-<<<<<<< HEAD
-    ThreadContext *tc, BaseTLB::Mode mode, int *depths, Addr *addrs)
-=======
-    ThreadContext *tc, BaseMMU::Mode mode)
->>>>>>> 141cc37c
+    ThreadContext *tc, BaseMMU::Mode mode, int *depths, Addr *addrs)
 {
     fault = _fault;
     // if we haven't got the table entry get it now
