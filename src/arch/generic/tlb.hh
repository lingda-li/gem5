/*
 * Copyright (c) 2011, 2021 Arm Limited
 * All rights reserved.
 *
 * The license below extends only to copyright in the software and shall
 * not be construed as granting a license to any other intellectual
 * property including but not limited to intellectual property relating
 * to a hardware implementation of the functionality of the software
 * licensed hereunder.  You may use the software subject to the license
 * terms below provided that you ensure that this notice is replicated
 * unmodified and in its entirety in all distributions of the software,
 * modified or unmodified, in source code or in binary form.
 *
 * Copyright (c) 2006 The Regents of The University of Michigan
 * All rights reserved.
 *
 * Redistribution and use in source and binary forms, with or without
 * modification, are permitted provided that the following conditions are
 * met: redistributions of source code must retain the above copyright
 * notice, this list of conditions and the following disclaimer;
 * redistributions in binary form must reproduce the above copyright
 * notice, this list of conditions and the following disclaimer in the
 * documentation and/or other materials provided with the distribution;
 * neither the name of the copyright holders nor the names of its
 * contributors may be used to endorse or promote products derived from
 * this software without specific prior written permission.
 *
 * THIS SOFTWARE IS PROVIDED BY THE COPYRIGHT HOLDERS AND CONTRIBUTORS
 * "AS IS" AND ANY EXPRESS OR IMPLIED WARRANTIES, INCLUDING, BUT NOT
 * LIMITED TO, THE IMPLIED WARRANTIES OF MERCHANTABILITY AND FITNESS FOR
 * A PARTICULAR PURPOSE ARE DISCLAIMED. IN NO EVENT SHALL THE COPYRIGHT
 * OWNER OR CONTRIBUTORS BE LIABLE FOR ANY DIRECT, INDIRECT, INCIDENTAL,
 * SPECIAL, EXEMPLARY, OR CONSEQUENTIAL DAMAGES (INCLUDING, BUT NOT
 * LIMITED TO, PROCUREMENT OF SUBSTITUTE GOODS OR SERVICES; LOSS OF USE,
 * DATA, OR PROFITS; OR BUSINESS INTERRUPTION) HOWEVER CAUSED AND ON ANY
 * THEORY OF LIABILITY, WHETHER IN CONTRACT, STRICT LIABILITY, OR TORT
 * (INCLUDING NEGLIGENCE OR OTHERWISE) ARISING IN ANY WAY OUT OF THE USE
 * OF THIS SOFTWARE, EVEN IF ADVISED OF THE POSSIBILITY OF SUCH DAMAGE.
 */

#ifndef __ARCH_GENERIC_TLB_HH__
#define __ARCH_GENERIC_TLB_HH__

#include <type_traits>

#include "arch/generic/mmu.hh"
#include "base/logging.hh"
#include "enums/TypeTLB.hh"
#include "mem/request.hh"
#include "params/BaseTLB.hh"
#include "sim/sim_object.hh"

namespace gem5
{

class ThreadContext;

class BaseTLB : public SimObject
{
  protected:
    BaseTLB(const BaseTLBParams &p)
      : SimObject(p), _type(p.entry_type), _nextLevel(p.next_level)
    {}

    TypeTLB _type;

<<<<<<< HEAD
    class Translation
    {
      public:
        virtual ~Translation()
        {}

        /**
         * Signal that the translation has been delayed due to a hw page table
         * walk.
         */
        virtual void markDelayed() = 0;

        /*
         * The memory for this object may be dynamically allocated, and it may
         * be responsible for cleaning itself up which will happen in this
         * function. Once it's called, the object is no longer valid.
         */
        virtual void finish(const Fault &fault, const RequestPtr &req,
                            ThreadContext *tc, Mode mode,
                            int *depths = NULL, Addr *addrs = NULL) = 0;

        /** This function is used by the page table walker to determine if it
         * should translate the a pending request or if the underlying request
         * has been squashed.
         * @ return Is the instruction that requested this translation squashed?
         */
        virtual bool squashed() const { return false; }
    };
=======
    BaseTLB *_nextLevel;
>>>>>>> 141cc37c

  public:
    virtual void demapPage(Addr vaddr, uint64_t asn) = 0;

<<<<<<< HEAD
    virtual Fault translateAtomic(const RequestPtr &req, ThreadContext *tc,
                                  Mode mode, int *depths = NULL,
                                  Addr *addrs = NULL) = 0;
=======
    virtual Fault translateAtomic(
            const RequestPtr &req, ThreadContext *tc, BaseMMU::Mode mode) = 0;
>>>>>>> 141cc37c
    virtual void translateTiming(
            const RequestPtr &req, ThreadContext *tc,
            BaseMMU::Translation *translation, BaseMMU::Mode mode) = 0;
    virtual Fault
    translateFunctional(const RequestPtr &req, ThreadContext *tc,
                        BaseMMU::Mode mode)
    {
        panic("Not implemented.\n");
    }

    /**
     * Do post-translation physical address finalization.
     *
     * This method is used by some architectures that need
     * post-translation massaging of physical addresses. For example,
     * X86 uses this to remap physical addresses in the APIC range to
     * a range of physical memory not normally available to real x86
     * implementations.
     *
     * @param req Request to updated in-place.
     * @param tc Thread context that created the request.
     * @param mode Request type (read/write/execute).
     * @return A fault on failure, NoFault otherwise.
     */
    virtual Fault finalizePhysical(
            const RequestPtr &req, ThreadContext *tc,
            BaseMMU::Mode mode) const = 0;

    /**
     * Remove all entries from the TLB
     */
    virtual void flushAll() = 0;

    /**
     * Take over from an old tlb context
     */
    virtual void takeOverFrom(BaseTLB *otlb) = 0;

    /**
     * Get the table walker port if present. This is used for
     * migrating port connections during a CPU takeOverFrom()
     * call. For architectures that do not have a table walker, NULL
     * is returned, hence the use of a pointer rather than a
     * reference.
     *
     * @return A pointer to the walker port or NULL if not present
     */
    virtual Port* getTableWalkerPort() { return NULL; }

    void memInvalidate() { flushAll(); }

    TypeTLB type() const { return _type; }

    BaseTLB* nextLevel() const { return _nextLevel; }
};

/** Implementing the "&" bitwise operator for TypeTLB allows us to handle
 * TypeTLB::unified efficiently. For example if I want to check if a TLB
 * is storing instruction entries I can do this with:
 *
 * tlb->type() & TypeTLB::instruction
 *
 * which will cover both TypeTLB::instruction and TypeTLB::unified TLBs
 */
inline auto
operator&(TypeTLB lhs, TypeTLB rhs)
{
    using T = std::underlying_type_t<TypeTLB>;
    return static_cast<T>(lhs) & static_cast<T>(rhs);
}

} // namespace gem5

#endif // __ARCH_GENERIC_TLB_HH__<|MERGE_RESOLUTION|>--- conflicted
+++ resolved
@@ -64,50 +64,14 @@
 
     TypeTLB _type;
 
-<<<<<<< HEAD
-    class Translation
-    {
-      public:
-        virtual ~Translation()
-        {}
-
-        /**
-         * Signal that the translation has been delayed due to a hw page table
-         * walk.
-         */
-        virtual void markDelayed() = 0;
-
-        /*
-         * The memory for this object may be dynamically allocated, and it may
-         * be responsible for cleaning itself up which will happen in this
-         * function. Once it's called, the object is no longer valid.
-         */
-        virtual void finish(const Fault &fault, const RequestPtr &req,
-                            ThreadContext *tc, Mode mode,
-                            int *depths = NULL, Addr *addrs = NULL) = 0;
-
-        /** This function is used by the page table walker to determine if it
-         * should translate the a pending request or if the underlying request
-         * has been squashed.
-         * @ return Is the instruction that requested this translation squashed?
-         */
-        virtual bool squashed() const { return false; }
-    };
-=======
     BaseTLB *_nextLevel;
->>>>>>> 141cc37c
 
   public:
     virtual void demapPage(Addr vaddr, uint64_t asn) = 0;
 
-<<<<<<< HEAD
-    virtual Fault translateAtomic(const RequestPtr &req, ThreadContext *tc,
-                                  Mode mode, int *depths = NULL,
-                                  Addr *addrs = NULL) = 0;
-=======
     virtual Fault translateAtomic(
-            const RequestPtr &req, ThreadContext *tc, BaseMMU::Mode mode) = 0;
->>>>>>> 141cc37c
+            const RequestPtr &req, ThreadContext *tc, BaseMMU::Mode mode,
+            int *depths = NULL, Addr *addrs = NULL) = 0;
     virtual void translateTiming(
             const RequestPtr &req, ThreadContext *tc,
             BaseMMU::Translation *translation, BaseMMU::Mode mode) = 0;
