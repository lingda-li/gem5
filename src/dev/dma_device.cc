--- conflicted
+++ resolved
@@ -45,13 +45,9 @@
 #include <cstring>
 #include <utility>
 
-<<<<<<< HEAD
 #include "arch/arm/table_walker.hh"
-#include "base/chunk_generator.hh"
-=======
 #include "base/logging.hh"
 #include "base/trace.hh"
->>>>>>> 141cc37c
 #include "debug/DMA.hh"
 #include "debug/Drain.hh"
 #include "sim/clocked_object.hh"
@@ -101,14 +97,11 @@
     // If we have reached the total number of bytes for this DMA request,
     // then signal the completion and delete the sate.
     if (state->totBytes == state->numBytes) {
-<<<<<<< HEAD
         if (TableWalker *walker_device =
                 dynamic_cast<TableWalker *>(device))
           walker_device->LastDepth = pkt->req->getAccessDepth();
-=======
         assert(pendingCount != 0);
         pendingCount--;
->>>>>>> 141cc37c
         if (state->completionEvent) {
             delay += state->delay;
             device->schedule(state->completionEvent, curTick() + delay);
