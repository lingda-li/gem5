# Copyright (c) 2012-2013, 2015-2016 ARM Limited
# Copyright (c) 2020 Barkhausen Institut
# All rights reserved
#
# The license below extends only to copyright in the software and shall
# not be construed as granting a license to any other intellectual
# property including but not limited to intellectual property relating
# to a hardware implementation of the functionality of the software
# licensed hereunder.  You may use the software subject to the license
# terms below provided that you ensure that this notice is replicated
# unmodified and in its entirety in all distributions of the software,
# modified or unmodified, in source code or in binary form.
#
# Copyright (c) 2010 Advanced Micro Devices, Inc.
# All rights reserved.
#
# Redistribution and use in source and binary forms, with or without
# modification, are permitted provided that the following conditions are
# met: redistributions of source code must retain the above copyright
# notice, this list of conditions and the following disclaimer;
# redistributions in binary form must reproduce the above copyright
# notice, this list of conditions and the following disclaimer in the
# documentation and/or other materials provided with the distribution;
# neither the name of the copyright holders nor the names of its
# contributors may be used to endorse or promote products derived from
# this software without specific prior written permission.
#
# THIS SOFTWARE IS PROVIDED BY THE COPYRIGHT HOLDERS AND CONTRIBUTORS
# "AS IS" AND ANY EXPRESS OR IMPLIED WARRANTIES, INCLUDING, BUT NOT
# LIMITED TO, THE IMPLIED WARRANTIES OF MERCHANTABILITY AND FITNESS FOR
# A PARTICULAR PURPOSE ARE DISCLAIMED. IN NO EVENT SHALL THE COPYRIGHT
# OWNER OR CONTRIBUTORS BE LIABLE FOR ANY DIRECT, INDIRECT, INCIDENTAL,
# SPECIAL, EXEMPLARY, OR CONSEQUENTIAL DAMAGES (INCLUDING, BUT NOT
# LIMITED TO, PROCUREMENT OF SUBSTITUTE GOODS OR SERVICES; LOSS OF USE,
# DATA, OR PROFITS; OR BUSINESS INTERRUPTION) HOWEVER CAUSED AND ON ANY
# THEORY OF LIABILITY, WHETHER IN CONTRACT, STRICT LIABILITY, OR TORT
# (INCLUDING NEGLIGENCE OR OTHERWISE) ARISING IN ANY WAY OUT OF THE USE
# OF THIS SOFTWARE, EVEN IF ADVISED OF THE POSSIBILITY OF SUCH DAMAGE.

# Configure the M5 cache hierarchy config in one place
#

from common import ObjectList
from common.Caches import *

import m5
from m5.objects import *

from gem5.isas import ISA


def _get_hwp(hwp_option):
    if hwp_option == None:
        return NULL

    hwpClass = ObjectList.hwp_list.get(hwp_option)
    return hwpClass()


def _get_cache_opts(level, options):
    opts = {}

    size_attr = f"{level}_size"
    if hasattr(options, size_attr):
        opts["size"] = getattr(options, size_attr)

    assoc_attr = f"{level}_assoc"
    if hasattr(options, assoc_attr):
        opts["assoc"] = getattr(options, assoc_attr)

    prefetcher_attr = f"{level}_hwp_type"
    if hasattr(options, prefetcher_attr):
        opts["prefetcher"] = _get_hwp(getattr(options, prefetcher_attr))

    return opts


def config_cache(options, system):
    if options.external_memory_system and (options.caches or options.l2cache):
        print("External caches and internal caches are exclusive options.\n")
        sys.exit(1)

    if options.external_memory_system:
        ExternalCache = ExternalCacheFactory(options.external_memory_system)

    if options.cpu_type == "O3_ARM_v7a_3":
        try:
            import cores.arm.O3_ARM_v7a as core
        except:
            print("O3_ARM_v7a_3 is unavailable. Did you compile the O3 model?")
            sys.exit(1)

        dcache_class, icache_class, l2_cache_class, walk_cache_class = (
            core.O3_ARM_v7a_DCache,
            core.O3_ARM_v7a_ICache,
            core.O3_ARM_v7aL2,
            None,
        )
    elif options.cpu_type == "HPI":
        try:
            import cores.arm.HPI as core
        except:
            print("HPI is unavailable.")
            sys.exit(1)

<<<<<<< HEAD
        dcache_class, icache_class, l2_cache_class, walk_cache_class = \
            core.HPI_DCache, core.HPI_ICache, core.HPI_L2, None
    elif options.cpu_type == "O3_ARM_PostK_3":
        try:
            import cores.arm.O3_PostK as core
        except:
            print("postk_detailed is unavailable."
                  "Did you compile the O3 model?")
            sys.exit(1)
        dcache_class, icache_class, l2_cache_class, walk_cache_class = \
            core.O3_ARM_PostK_DCache, core.O3_ARM_PostK_ICache, \
            core.O3_ARM_PostK_L2, core.O3_ARM_PostK_WalkCache
=======
        dcache_class, icache_class, l2_cache_class, walk_cache_class = (
            core.HPI_DCache,
            core.HPI_ICache,
            core.HPI_L2,
            None,
        )
>>>>>>> b88f814e
    else:
        dcache_class, icache_class, l2_cache_class, walk_cache_class = (
            L1_DCache,
            L1_ICache,
            L2Cache,
            None,
        )

    # Set the cache line size of the system
    system.cache_line_size = options.cacheline_size

    # If elastic trace generation is enabled, make sure the memory system is
    # minimal so that compute delays do not include memory access latencies.
    # Configure the compulsory L1 caches for the O3CPU, do not configure
    # any more caches.
    if options.l2cache and options.elastic_trace_en:
        fatal("When elastic trace is enabled, do not configure L2 caches.")

    if options.l2cache:
        # Provide a clock for the L2 and the L1-to-L2 bus here as they
        # are not connected using addTwoLevelCacheHierarchy. Use the
        # same clock as the CPUs.
        system.l2 = l2_cache_class(
            clk_domain=system.cpu_clk_domain, **_get_cache_opts("l2", options)
        )

        system.tol2bus = L2XBar(clk_domain=system.cpu_clk_domain)
        system.l2.cpu_side = system.tol2bus.mem_side_ports
        system.l2.mem_side = system.membus.cpu_side_ports

    if options.memchecker:
        system.memchecker = MemChecker()

    for i in range(options.num_cpus):
        if options.caches:
            icache = icache_class(**_get_cache_opts("l1i", options))
            dcache = dcache_class(**_get_cache_opts("l1d", options))

            # If we are using ISA.X86 or ISA.RISCV, we set walker caches.
            if ObjectList.cpu_list.get_isa(options.cpu_type) in [
                ISA.RISCV,
                ISA.X86,
            ]:
                iwalkcache = PageTableWalkerCache()
                dwalkcache = PageTableWalkerCache()
            else:
                iwalkcache = None
                dwalkcache = None

            if options.memchecker:
                dcache_mon = MemCheckerMonitor(warn_only=True)
                dcache_real = dcache

                # Do not pass the memchecker into the constructor of
                # MemCheckerMonitor, as it would create a copy; we require
                # exactly one MemChecker instance.
                dcache_mon.memchecker = system.memchecker

                # Connect monitor
                dcache_mon.mem_side = dcache.cpu_side

                # Let CPU connect to monitors
                dcache = dcache_mon

            # When connecting the caches, the clock is also inherited
            # from the CPU in question
            system.cpu[i].addPrivateSplitL1Caches(
                icache, dcache, iwalkcache, dwalkcache
            )

            if options.memchecker:
                # The mem_side ports of the caches haven't been connected yet.
                # Make sure connectAllPorts connects the right objects.
                system.cpu[i].dcache = dcache_real
                system.cpu[i].dcache_mon = dcache_mon

        elif options.external_memory_system:
            # These port names are presented to whatever 'external' system
            # gem5 is connecting to.  Its configuration will likely depend
            # on these names.  For simplicity, we would advise configuring
            # it to use this naming scheme; if this isn't possible, change
            # the names below.
            if ObjectList.cpu_list.get_isa(options.cpu_type) in [
                ISA.X86,
                ISA.ARM,
                ISA.RISCV,
            ]:
                system.cpu[i].addPrivateSplitL1Caches(
                    ExternalCache("cpu%d.icache" % i),
                    ExternalCache("cpu%d.dcache" % i),
                    ExternalCache("cpu%d.itb_walker_cache" % i),
                    ExternalCache("cpu%d.dtb_walker_cache" % i),
                )
            else:
                system.cpu[i].addPrivateSplitL1Caches(
                    ExternalCache("cpu%d.icache" % i),
                    ExternalCache("cpu%d.dcache" % i),
                )

        system.cpu[i].createInterruptController()
        if options.l2cache:
            system.cpu[i].connectAllPorts(
                system.tol2bus.cpu_side_ports,
                system.membus.cpu_side_ports,
                system.membus.mem_side_ports,
            )
        elif options.external_memory_system:
            system.cpu[i].connectUncachedPorts(
                system.membus.cpu_side_ports, system.membus.mem_side_ports
            )
        else:
            system.cpu[i].connectBus(system.membus)

    return system


# ExternalSlave provides a "port", but when that port connects to a cache,
# the connecting CPU SimObject wants to refer to its "cpu_side".
# The 'ExternalCache' class provides this adaptation by rewriting the name,
# eliminating distracting changes elsewhere in the config code.
class ExternalCache(ExternalSlave):
    def __getattr__(cls, attr):
        if attr == "cpu_side":
            attr = "port"
        return super(ExternalSlave, cls).__getattr__(attr)

    def __setattr__(cls, attr, value):
        if attr == "cpu_side":
            attr = "port"
        return super(ExternalSlave, cls).__setattr__(attr, value)


def ExternalCacheFactory(port_type):
    def make(name):
        return ExternalCache(
            port_data=name, port_type=port_type, addr_ranges=[AllMemory]
        )

    return make<|MERGE_RESOLUTION|>--- conflicted
+++ resolved
@@ -103,27 +103,12 @@
             print("HPI is unavailable.")
             sys.exit(1)
 
-<<<<<<< HEAD
-        dcache_class, icache_class, l2_cache_class, walk_cache_class = \
-            core.HPI_DCache, core.HPI_ICache, core.HPI_L2, None
-    elif options.cpu_type == "O3_ARM_PostK_3":
-        try:
-            import cores.arm.O3_PostK as core
-        except:
-            print("postk_detailed is unavailable."
-                  "Did you compile the O3 model?")
-            sys.exit(1)
-        dcache_class, icache_class, l2_cache_class, walk_cache_class = \
-            core.O3_ARM_PostK_DCache, core.O3_ARM_PostK_ICache, \
-            core.O3_ARM_PostK_L2, core.O3_ARM_PostK_WalkCache
-=======
         dcache_class, icache_class, l2_cache_class, walk_cache_class = (
             core.HPI_DCache,
             core.HPI_ICache,
             core.HPI_L2,
             None,
         )
->>>>>>> b88f814e
     else:
         dcache_class, icache_class, l2_cache_class, walk_cache_class = (
             L1_DCache,
