# Copyright (c) 2012 The Regents of The University of Michigan
# All rights reserved.
#
# Redistribution and use in source and binary forms, with or without
# modification, are permitted provided that the following conditions are
# met: redistributions of source code must retain the above copyright
# notice, this list of conditions and the following disclaimer;
# redistributions in binary form must reproduce the above copyright
# notice, this list of conditions and the following disclaimer in the
# documentation and/or other materials provided with the distribution;
# neither the name of the copyright holders nor the names of its
# contributors may be used to endorse or promote products derived from
# this software without specific prior written permission.
#
# THIS SOFTWARE IS PROVIDED BY THE COPYRIGHT HOLDERS AND CONTRIBUTORS
# "AS IS" AND ANY EXPRESS OR IMPLIED WARRANTIES, INCLUDING, BUT NOT
# LIMITED TO, THE IMPLIED WARRANTIES OF MERCHANTABILITY AND FITNESS FOR
# A PARTICULAR PURPOSE ARE DISCLAIMED. IN NO EVENT SHALL THE COPYRIGHT
# OWNER OR CONTRIBUTORS BE LIABLE FOR ANY DIRECT, INDIRECT, INCIDENTAL,
# SPECIAL, EXEMPLARY, OR CONSEQUENTIAL DAMAGES (INCLUDING, BUT NOT
# LIMITED TO, PROCUREMENT OF SUBSTITUTE GOODS OR SERVICES; LOSS OF USE,
# DATA, OR PROFITS; OR BUSINESS INTERRUPTION) HOWEVER CAUSED AND ON ANY
# THEORY OF LIABILITY, WHETHER IN CONTRACT, STRICT LIABILITY, OR TORT
# (INCLUDING NEGLIGENCE OR OTHERWISE) ARISING IN ANY WAY OUT OF THE USE
# OF THIS SOFTWARE, EVEN IF ADVISED OF THE POSSIBILITY OF SUCH DAMAGE.

from m5.objects import *


# Simple ALU Instructions have a latency of 1
class O3_ARM_v7a_Simple_Int(FUDesc):
    opList = [OpDesc(opClass="IntAlu", opLat=1)]
    count = 2


# Complex ALU instructions have a variable latencies
class O3_ARM_v7a_Complex_Int(FUDesc):
    opList = [
        OpDesc(opClass="IntMult", opLat=3, pipelined=True),
        OpDesc(opClass="IntDiv", opLat=12, pipelined=False),
        OpDesc(opClass="IprAccess", opLat=3, pipelined=True),
    ]
    count = 1


# Floating point and SIMD instructions
class O3_ARM_v7a_FP(FUDesc):
    opList = [
        OpDesc(opClass="SimdAdd", opLat=4),
        OpDesc(opClass="SimdAddAcc", opLat=4),
        OpDesc(opClass="SimdAlu", opLat=4),
        OpDesc(opClass="SimdCmp", opLat=4),
        OpDesc(opClass="SimdCvt", opLat=3),
        OpDesc(opClass="SimdMisc", opLat=3),
        OpDesc(opClass="SimdMult", opLat=5),
        OpDesc(opClass="SimdMultAcc", opLat=5),
        OpDesc(opClass="SimdMatMultAcc", opLat=5),
        OpDesc(opClass="SimdShift", opLat=3),
        OpDesc(opClass="SimdShiftAcc", opLat=3),
        OpDesc(opClass="SimdSqrt", opLat=9),
        OpDesc(opClass="SimdFloatAdd", opLat=5),
        OpDesc(opClass="SimdFloatAlu", opLat=5),
        OpDesc(opClass="SimdFloatCmp", opLat=3),
        OpDesc(opClass="SimdFloatCvt", opLat=3),
        OpDesc(opClass="SimdFloatDiv", opLat=3),
        OpDesc(opClass="SimdFloatMisc", opLat=3),
        OpDesc(opClass="SimdFloatMult", opLat=3),
        OpDesc(opClass="SimdFloatMultAcc", opLat=5),
        OpDesc(opClass="SimdFloatMatMultAcc", opLat=5),
        OpDesc(opClass="SimdFloatSqrt", opLat=9),
        OpDesc(opClass="FloatAdd", opLat=5),
        OpDesc(opClass="FloatCmp", opLat=5),
        OpDesc(opClass="FloatCvt", opLat=5),
        OpDesc(opClass="FloatDiv", opLat=9, pipelined=False),
        OpDesc(opClass="FloatSqrt", opLat=33, pipelined=False),
        OpDesc(opClass="FloatMult", opLat=4),
        OpDesc(opClass="FloatMultAcc", opLat=5),
        OpDesc(opClass="FloatMisc", opLat=3),
    ]
    count = 2


# Load/Store Units
class O3_ARM_v7a_Load(FUDesc):
    opList = [
        OpDesc(opClass="MemRead", opLat=2),
        OpDesc(opClass="FloatMemRead", opLat=2),
    ]
    count = 1


class O3_ARM_v7a_Store(FUDesc):
    opList = [
        OpDesc(opClass="MemWrite", opLat=2),
        OpDesc(opClass="FloatMemWrite", opLat=2),
    ]
    count = 1


# Functional Units for this CPU
class O3_ARM_v7a_FUP(FUPool):
    FUList = [
        O3_ARM_v7a_Simple_Int(),
        O3_ARM_v7a_Complex_Int(),
        O3_ARM_v7a_Load(),
        O3_ARM_v7a_Store(),
        O3_ARM_v7a_FP(),
    ]


class O3_ARM_v7a_BTB(SimpleBTB):
    numEntries = 2048
    tagBits = 18


# Bi-Mode Branch Predictor
class O3_ARM_v7a_BP(BiModeBP):
    btb = O3_ARM_v7a_BTB()
    ras = ReturnAddrStack(numEntries=16)
    globalPredictorSize = 8192
    globalCtrBits = 2
    choicePredictorSize = 8192
    choiceCtrBits = 2
    instShiftAmt = 2

<<<<<<< HEAD
class O3_ARM_S_BP(BiModeBP):
    globalPredictorSize = 1024
    globalCtrBits = 2
    choicePredictorSize = 1024
    choiceCtrBits = 2
    BTBEntries = 256
    BTBTagSize = 18
    RASSize = 8
    instShiftAmt = 2

class O3_ARM_PostK_BP(BiModeBP):
    globalPredictorSize = 16384
    globalCtrBits = 2
    choicePredictorSize = 16384
    choiceCtrBits = 2
    BTBEntries = 4096
    BTBTagSize = 18
    RASSize = 8
    instShiftAmt = 2

class O3_ARM_v7a_3(DerivO3CPU):
=======

class O3_ARM_v7a_3(ArmO3CPU):
>>>>>>> b88f814e
    LQEntries = 16
    SQEntries = 16
    LSQDepCheckShift = 0
    LFSTSize = 1024
    SSITSize = 1024
    decodeToFetchDelay = 1
    renameToFetchDelay = 1
    iewToFetchDelay = 1
    commitToFetchDelay = 1
    renameToDecodeDelay = 1
    iewToDecodeDelay = 1
    commitToDecodeDelay = 1
    iewToRenameDelay = 1
    commitToRenameDelay = 1
    commitToIEWDelay = 1
    fetchWidth = 3
    fetchBufferSize = 16
    fetchToDecodeDelay = 3
    decodeWidth = 3
    decodeToRenameDelay = 2
    renameWidth = 3
    renameToIEWDelay = 1
    issueToExecuteDelay = 1
    dispatchWidth = 6
    issueWidth = 8
    wbWidth = 8
    fuPool = O3_ARM_v7a_FUP()
    iewToCommitDelay = 1
    renameToROBDelay = 1
    commitWidth = 8
    squashWidth = 8
    trapLatency = 13
    backComSize = 5
    forwardComSize = 5
    numPhysIntRegs = 128
    numPhysFloatRegs = 192
    numPhysVecRegs = 48
    numIQEntries = 32
    numROBEntries = 40

    switched_out = False
    branchPred = O3_ARM_v7a_BP()
    #branchPred = TAGE_SC_L_64KB()
    #branchPred = MultiperspectivePerceptron64KB()
    #branchPred = O3_ARM_PostK_BP()
    #branchPred = O3_ARM_S_BP()


# Instruction Cache
class O3_ARM_v7a_ICache(Cache):
    tag_latency = 1
    data_latency = 1
    response_latency = 1
    mshrs = 2
    tgts_per_mshr = 8
    size = "32kB"
    assoc = 2
    is_read_only = True
    # Writeback clean lines as well
    writeback_clean = True


# Data Cache
class O3_ARM_v7a_DCache(Cache):
    tag_latency = 2
    data_latency = 2
    response_latency = 2
    mshrs = 6
    tgts_per_mshr = 8
    size = "32kB"
    assoc = 2
    write_buffers = 16
    # Consider the L2 a victim cache also for clean lines
    writeback_clean = True


# L2 Cache
class O3_ARM_v7aL2(Cache):
    tag_latency = 12
    data_latency = 12
    response_latency = 12
    mshrs = 16
    tgts_per_mshr = 8
    size = "1MB"
    assoc = 16
    write_buffers = 8
    clusivity = "mostly_excl"
    # Simple stride prefetcher
    prefetcher = StridePrefetcher(degree=8, latency=1, prefetch_on_access=True)
    tags = BaseSetAssoc()
    replacement_policy = RandomRP()<|MERGE_RESOLUTION|>--- conflicted
+++ resolved
@@ -123,32 +123,8 @@
     choiceCtrBits = 2
     instShiftAmt = 2
 
-<<<<<<< HEAD
-class O3_ARM_S_BP(BiModeBP):
-    globalPredictorSize = 1024
-    globalCtrBits = 2
-    choicePredictorSize = 1024
-    choiceCtrBits = 2
-    BTBEntries = 256
-    BTBTagSize = 18
-    RASSize = 8
-    instShiftAmt = 2
-
-class O3_ARM_PostK_BP(BiModeBP):
-    globalPredictorSize = 16384
-    globalCtrBits = 2
-    choicePredictorSize = 16384
-    choiceCtrBits = 2
-    BTBEntries = 4096
-    BTBTagSize = 18
-    RASSize = 8
-    instShiftAmt = 2
-
-class O3_ARM_v7a_3(DerivO3CPU):
-=======
 
 class O3_ARM_v7a_3(ArmO3CPU):
->>>>>>> b88f814e
     LQEntries = 16
     SQEntries = 16
     LSQDepCheckShift = 0
@@ -191,10 +167,6 @@
 
     switched_out = False
     branchPred = O3_ARM_v7a_BP()
-    #branchPred = TAGE_SC_L_64KB()
-    #branchPred = MultiperspectivePerceptron64KB()
-    #branchPred = O3_ARM_PostK_BP()
-    #branchPred = O3_ARM_S_BP()
 
 
 # Instruction Cache
