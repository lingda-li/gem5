# Copyright (c) 2016-2017, 2019-2021 ARM Limited
# All rights reserved.
#
# The license below extends only to copyright in the software and shall
# not be construed as granting a license to any other intellectual
# property including but not limited to intellectual property relating
# to a hardware implementation of the functionality of the software
# licensed hereunder.  You may use the software subject to the license
# terms below provided that you ensure that this notice is replicated
# unmodified and in its entirety in all distributions of the software,
# modified or unmodified, in source code or in binary form.
#
# Redistribution and use in source and binary forms, with or without
# modification, are permitted provided that the following conditions are
# met: redistributions of source code must retain the above copyright
# notice, this list of conditions and the following disclaimer;
# redistributions in binary form must reproduce the above copyright
# notice, this list of conditions and the following disclaimer in the
# documentation and/or other materials provided with the distribution;
# neither the name of the copyright holders nor the names of its
# contributors may be used to endorse or promote products derived from
# this software without specific prior written permission.
#
# THIS SOFTWARE IS PROVIDED BY THE COPYRIGHT HOLDERS AND CONTRIBUTORS
# "AS IS" AND ANY EXPRESS OR IMPLIED WARRANTIES, INCLUDING, BUT NOT
# LIMITED TO, THE IMPLIED WARRANTIES OF MERCHANTABILITY AND FITNESS FOR
# A PARTICULAR PURPOSE ARE DISCLAIMED. IN NO EVENT SHALL THE COPYRIGHT
# OWNER OR CONTRIBUTORS BE LIABLE FOR ANY DIRECT, INDIRECT, INCIDENTAL,
# SPECIAL, EXEMPLARY, OR CONSEQUENTIAL DAMAGES (INCLUDING, BUT NOT
# LIMITED TO, PROCUREMENT OF SUBSTITUTE GOODS OR SERVICES; LOSS OF USE,
# DATA, OR PROFITS; OR BUSINESS INTERRUPTION) HOWEVER CAUSED AND ON ANY
# THEORY OF LIABILITY, WHETHER IN CONTRACT, STRICT LIABILITY, OR TORT
# (INCLUDING NEGLIGENCE OR OTHERWISE) ARISING IN ANY WAY OUT OF THE USE
# OF THIS SOFTWARE, EVEN IF ADVISED OF THE POSSIBILITY OF SUCH DAMAGE.

# This is an example configuration script for full system simulation of
# a generic ARM bigLITTLE system.

import argparse
import os
import sys

import m5
import m5.util
from m5.objects import *

m5.util.addToPath("../../")

<<<<<<< HEAD
from common import FSConfig
from common import SysPaths
from common import ObjectList
from common import Options
from common.cores.arm import ex5_big, ex5_LITTLE
from common.cores.arm.O3_ARM_v7a import *

=======
>>>>>>> b88f814e
import devices
from common import (
    FSConfig,
    ObjectList,
    Options,
    SysPaths,
)
from common.cores.arm import (
    ex5_big,
    ex5_LITTLE,
)
from devices import (
    AtomicCluster,
    FastmodelCluster,
    KvmCluster,
)

default_disk = "aarch64-ubuntu-trusty-headless.img"

default_mem_size = "2GB"


def _to_ticks(value):
    """Helper function to convert a latency from string format to Ticks"""

    return m5.ticks.fromSeconds(m5.util.convert.anyToLatency(value))


def _using_pdes(root):
    """Determine if the simulator is using multiple parallel event queues"""

    for obj in root.descendants():
        if (
            not m5.proxy.isproxy(obj.eventq_index)
            and obj.eventq_index != root.eventq_index
        ):
            return True

    return False


<<<<<<< HEAD
class AtomicCacheCluster(devices.CpuCluster):
    def __init__(self, system, num_cpus, cpu_clock, cpu_voltage="1.0V"):
        cpu_config = [ ObjectList.cpu_list.get("AtomicSimpleCPU"),
            devices.L1I, devices.L1D, devices.WalkCache, devices.L2 ]
        super(AtomicCacheCluster, self).__init__(system, num_cpus, cpu_clock,
                                                 cpu_voltage, *cpu_config)
        for cpu in self.cpus:
            cpu.branchPred = O3_ARM_v7a_BP()

class PostkCluster(devices.CpuCluster):
    def __init__(self, system, num_cpus, cpu_clock,
                 cpu_voltage="1.0V"):
        import common.cores.arm.O3_PostK as core
        cpu_config = [ ObjectList.cpu_list.get("O3_ARM_PostK_3"),
            core.O3_ARM_PostK_ICache, core.O3_ARM_PostK_DCache,
            core.O3_ARM_PostK_WalkCache, core.O3_ARM_PostK_L2 ]
        super(PostkCluster, self).__init__(system, num_cpus, cpu_clock,
                                           cpu_voltage, *cpu_config)

class BigCluster(devices.CpuCluster):
    def __init__(self, system, num_cpus, cpu_clock,
                 cpu_voltage="1.0V"):
        cpu_config = [ ObjectList.cpu_list.get("O3_ARM_v7a_3"),
            devices.L1I, devices.L1D, devices.L2 ]
        super(BigCluster, self).__init__(system, num_cpus, cpu_clock,
                                         cpu_voltage, *cpu_config)
=======
class BigCluster(devices.ArmCpuCluster):
    def __init__(self, system, num_cpus, cpu_clock, cpu_voltage="1.0V"):
        cpu_config = [
            ObjectList.cpu_list.get("O3_ARM_v7a_3"),
            devices.L1I,
            devices.L1D,
            devices.L2,
        ]
        super().__init__(system, num_cpus, cpu_clock, cpu_voltage, *cpu_config)


class LittleCluster(devices.ArmCpuCluster):
    def __init__(self, system, num_cpus, cpu_clock, cpu_voltage="1.0V"):
        cpu_config = [
            ObjectList.cpu_list.get("MinorCPU"),
            devices.L1I,
            devices.L1D,
            devices.L2,
        ]
        super().__init__(system, num_cpus, cpu_clock, cpu_voltage, *cpu_config)
>>>>>>> b88f814e


class Ex5BigCluster(devices.CpuCluster):
    def __init__(self, system, num_cpus, cpu_clock, cpu_voltage="1.0V"):
        cpu_config = [
            ObjectList.cpu_list.get("ex5_big"),
            ex5_big.L1I,
            ex5_big.L1D,
            ex5_big.L2,
        ]
        super().__init__(system, num_cpus, cpu_clock, cpu_voltage, *cpu_config)


class Ex5LittleCluster(devices.CpuCluster):
    def __init__(self, system, num_cpus, cpu_clock, cpu_voltage="1.0V"):
        cpu_config = [
            ObjectList.cpu_list.get("ex5_LITTLE"),
            ex5_LITTLE.L1I,
            ex5_LITTLE.L1D,
            ex5_LITTLE.L2,
        ]
        super().__init__(system, num_cpus, cpu_clock, cpu_voltage, *cpu_config)


def createSystem(
    caches,
    kernel,
    bootscript,
    machine_type="VExpress_GEM5",
    disks=[],
    mem_size=default_mem_size,
    bootloader=None,
):
    platform = ObjectList.platform_list.get(machine_type)
    m5.util.inform("Simulated platform: %s", platform.__name__)

    sys = devices.SimpleSystem(
        caches,
        mem_size,
        platform(),
        workload=ArmFsLinux(object_file=SysPaths.binary(kernel)),
        readfile=bootscript,
    )

    sys.mem_ctrls = [
        SimpleMemory(range=r, port=sys.membus.mem_side_ports)
        for r in sys.mem_ranges
    ]

    sys.connect()

    # Attach disk images
    if disks:

        def cow_disk(image_file):
            image = CowDiskImage()
            image.child.image_file = SysPaths.disk(image_file)
            return image

        sys.disk_images = [cow_disk(f) for f in disks]
        sys.pci_vio_block = [
            PciVirtIO(vio=VirtIOBlock(image=img)) for img in sys.disk_images
        ]
        for dev in sys.pci_vio_block:
            sys.attach_pci(dev)

    sys.realview.setupBootLoader(sys, SysPaths.binary, bootloader)

    return sys


cpu_types = {
<<<<<<< HEAD
    "atomic" : (AtomicCluster, AtomicCluster),
    "ac"     : (AtomicCacheCluster, AtomicCacheCluster),
    "timing" : (BigCluster, LittleCluster),
    "exynos" : (Ex5BigCluster, Ex5LittleCluster),
    "postk"  : (PostkCluster, LittleCluster),
=======
    "atomic": (AtomicCluster, AtomicCluster),
    "timing": (BigCluster, LittleCluster),
    "exynos": (Ex5BigCluster, Ex5LittleCluster),
>>>>>>> b88f814e
}

# Only add the KVM CPU if it has been compiled into gem5
if devices.have_kvm:
    cpu_types["kvm"] = (KvmCluster, KvmCluster)

# Only add the FastModel CPU if it has been compiled into gem5
if devices.have_fastmodel:
    cpu_types["fastmodel"] = (FastmodelCluster, FastmodelCluster)


def addOptions(parser):
    parser.add_argument(
        "--restore-from",
        type=str,
        default=None,
        help="Restore from checkpoint",
    )
    parser.add_argument(
        "--dtb", type=str, default=None, help="DTB file to load"
    )
    parser.add_argument(
        "--kernel", type=str, required=True, help="Linux kernel"
    )
    parser.add_argument(
        "--root",
        type=str,
        default="/dev/vda1",
        help="Specify the kernel CLI root= argument",
    )
    parser.add_argument(
        "--machine-type",
        type=str,
        choices=ObjectList.platform_list.get_names(),
        default="VExpress_GEM5",
        help="Hardware platform class",
    )
    parser.add_argument(
        "--disk",
        action="append",
        type=str,
        default=[],
        help="Disks to instantiate",
    )
    parser.add_argument(
        "--bootscript", type=str, default="", help="Linux bootscript"
    )
    parser.add_argument(
        "--cpu-type",
        type=str,
        choices=list(cpu_types.keys()),
        default="timing",
        help="CPU simulation mode. Default: %(default)s",
    )
    parser.add_argument(
        "--kernel-init", type=str, default="/sbin/init", help="Override init"
    )
    parser.add_argument(
        "--big-cpus",
        type=int,
        default=1,
        help="Number of big CPUs to instantiate",
    )
    parser.add_argument(
        "--little-cpus",
        type=int,
        default=1,
        help="Number of little CPUs to instantiate",
    )
    parser.add_argument(
        "--caches",
        action="store_true",
        default=False,
        help="Instantiate caches",
    )
    parser.add_argument(
        "--last-cache-level",
        type=int,
        default=2,
        help="Last level of caches (e.g. 3 for L3)",
    )
    parser.add_argument(
        "--big-cpu-clock",
        type=str,
        default="2GHz",
        help="Big CPU clock frequency",
    )
    parser.add_argument(
        "--little-cpu-clock",
        type=str,
        default="1GHz",
        help="Little CPU clock frequency",
    )
    parser.add_argument(
        "--sim-quantum",
        type=str,
        default="1ms",
        help="Simulation quantum for parallel simulation. "
        "Default: %(default)s",
    )
    parser.add_argument(
        "--mem-size",
        type=str,
        default=default_mem_size,
        help="System memory size",
    )
    parser.add_argument(
        "--kernel-cmd",
        type=str,
        default=None,
        help="Custom Linux kernel command",
    )
    parser.add_argument(
        "--bootloader",
        action="append",
        help="executable file that runs before the --kernel",
    )
    parser.add_argument(
        "--kvm-userspace-gic",
        action="store_true",
        default=False,
        help="Use the gem5 GIC in a KVM simulation",
    )
    parser.add_argument(
        "-P",
        "--param",
        action="append",
        default=[],
        help="Set a SimObject parameter relative to the root node. "
<<<<<<< HEAD
             "An extended Python multi range slicing syntax can be used "
             "for arrays. For example: "
             "'system.cpu[0,1,3:8:2].max_insts_all_threads = 42' "
             "sets max_insts_all_threads for cpus 0, 1, 3, 5 and 7 "
             "Direct parameters of the root object are not accessible, "
             "only parameters of its children.")
    parser.add_argument("--vio-9p", action="store_true",
                        help=Options.vio_9p_help)
    parser.add_argument("--dtb-gen", action="store_true",
                        help="Doesn't run simulation, it generates a DTB only")
    parser.add_argument("--maxinsts", type=int, default=0, help="Total " \
                        "number of instructions to simulate")
    parser.add_argument("--simpoint-profile", action="store_true",
                        help="Enable basic block profiling for SimPoints")
    parser.add_argument("--simpoint-interval", type=int, default=10000000,
                        help="SimPoint interval in num of instructions")
    parser.add_argument("--checkpoint-at-end", action="store_true",
                        help="take a checkpoint at end of run")
=======
        "An extended Python multi range slicing syntax can be used "
        "for arrays. For example: "
        "'system.cpu[0,1,3:8:2].max_insts_all_threads = 42' "
        "sets max_insts_all_threads for cpus 0, 1, 3, 5 and 7 "
        "Direct parameters of the root object are not accessible, "
        "only parameters of its children.",
    )
    parser.add_argument(
        "--vio-9p", action="store_true", help=Options.vio_9p_help
    )
    parser.add_argument(
        "--dtb-gen",
        action="store_true",
        help="Doesn't run simulation, it generates a DTB only",
    )
>>>>>>> b88f814e
    return parser


def build(options):
    m5.ticks.fixGlobalFrequency()

    kernel_cmd = [
        "earlyprintk",
        "earlycon=pl011,0x1c090000",
        "console=ttyAMA0",
        "lpj=19988480",
        "norandmaps",
        "loglevel=8",
        f"mem={options.mem_size}",
        f"root={options.root}",
        "rw",
        f"init={options.kernel_init}",
        "vmalloc=768MB",
    ]

    root = Root(full_system=True)

    disks = [default_disk] if len(options.disk) == 0 else options.disk
    system = createSystem(
        options.caches,
        options.kernel,
        options.bootscript,
        options.machine_type,
        disks=disks,
        mem_size=options.mem_size,
        bootloader=options.bootloader,
    )

    root.system = system
    if options.kernel_cmd:
        system.workload.command_line = options.kernel_cmd
    else:
        system.workload.command_line = " ".join(kernel_cmd)

    if options.big_cpus + options.little_cpus == 0:
        m5.util.panic("Empty CPU clusters")

    big_model, little_model = cpu_types[options.cpu_type]

    all_cpus = []
    # big cluster
    if options.big_cpus > 0:
        system.bigCluster = big_model(
            system, options.big_cpus, options.big_cpu_clock
        )
        system.mem_mode = system.bigCluster.memory_mode()
        all_cpus += system.bigCluster.cpus
        if options.maxinsts:
            for i in range(options.big_cpus):
                system.bigCluster.cpus[i].max_insts_all_threads = \
                    options.maxinsts
        if options.simpoint_profile:
            for i in range(options.big_cpus):
                system.bigCluster.cpus[i].addSimPointProbe(
                    options.simpoint_interval)

    # little cluster
    if options.little_cpus > 0:
        system.littleCluster = little_model(
            system, options.little_cpus, options.little_cpu_clock
        )
        system.mem_mode = system.littleCluster.memory_mode()
        all_cpus += system.littleCluster.cpus
        if options.maxinsts:
            for i in range(options.little_cpus):
                system.littleCluster.cpus[i].max_insts_all_threads = \
                    options.maxinsts

    # Figure out the memory mode
    if (
        options.big_cpus > 0
        and options.little_cpus > 0
        and system.bigCluster.memory_mode()
        != system.littleCluster.memory_mode()
    ):
        m5.util.panic("Memory mode missmatch among CPU clusters")

    # create caches
    system.addCaches(options.caches, options.last_cache_level)
    if not options.caches:
        if options.big_cpus > 0 and system.bigCluster.require_caches():
            m5.util.panic("Big CPU model requires caches")
        if options.little_cpus > 0 and system.littleCluster.require_caches():
            m5.util.panic("Little CPU model requires caches")

    # Create a KVM VM and do KVM-specific configuration
    if issubclass(big_model, KvmCluster):
        _build_kvm(options, system, all_cpus)

    # Linux device tree
    if options.dtb is not None:
        system.workload.dtb_filename = SysPaths.binary(options.dtb)
    else:
        system.workload.dtb_filename = os.path.join(
            m5.options.outdir, "system.dtb"
        )
        system.generateDtb(system.workload.dtb_filename)

    if devices.have_fastmodel and issubclass(big_model, FastmodelCluster):
        from m5 import arm_fast_model as fm
        from m5 import systemc as sc

        # setup FastModels for simulation
        fm.setup_simulation("cortexa76")
        # setup SystemC
        root.systemc_kernel = m5.objects.SystemC_Kernel()
        m5.tlm.tlm_global_quantum_instance().set(
            sc.sc_time(10000.0 / 100000000.0, sc.sc_time.SC_SEC)
        )

    if options.vio_9p:
        FSConfig.attach_9p(system.realview, system.iobus)

    return root


def _build_kvm(options, system, cpus):
    system.kvm_vm = KvmVM()
    system.release = ArmDefaultRelease.for_kvm()

    if options.kvm_userspace_gic:
        # We will use the simulated GIC.
        # In order to make it work we need to remove the system interface
        # of the generic timer from the DTB and we need to inform the
        # MuxingKvmGic class to use the gem5 GIC instead of relying on the
        # host interrupt controller
        GenericTimer.generateDeviceTree = SimObject.generateDeviceTree
        system.realview.gic.simulate_gic = True

    # Assign KVM CPUs to their own event queues / threads. This
    # has to be done after creating caches and other child objects
    # since these mustn't inherit the CPU event queue.
    if len(cpus) > 1:
        device_eq = 0
        first_cpu_eq = 1
        for idx, cpu in enumerate(cpus):
            # Child objects usually inherit the parent's event
            # queue. Override that and use the same event queue for
            # all devices.
            for obj in cpu.descendants():
                obj.eventq_index = device_eq
            cpu.eventq_index = first_cpu_eq + idx


def instantiate(options, checkpoint_dir=None):
    # Setup the simulation quantum if we are running in PDES-mode
    # (e.g., when using KVM)
    root = Root.getInstance()
    if root and _using_pdes(root):
        m5.util.inform(
            "Running in PDES mode with a %s simulation quantum.",
            options.sim_quantum,
        )
        root.sim_quantum = _to_ticks(options.sim_quantum)

    # Get and load from the chkpt or simpoint checkpoint
    if options.restore_from:
        if checkpoint_dir and not os.path.isabs(options.restore_from):
            cpt = os.path.join(checkpoint_dir, options.restore_from)
        else:
            cpt = options.restore_from

        m5.util.inform("Restoring from checkpoint %s", cpt)
        m5.instantiate(cpt)
    else:
        m5.instantiate()


def run(options, checkpoint_dir=m5.options.outdir):
    # start simulation (and drop checkpoints when requested)
    while True:
        event = m5.simulate()
        exit_msg = event.getCause()
        if exit_msg == "checkpoint":
            print("Dropping checkpoint at tick %d" % m5.curTick())
            cpt_dir = os.path.join(checkpoint_dir, "cpt.%d" % m5.curTick())
            m5.checkpoint(cpt_dir)
            print("Checkpoint done.")
        else:
            print(exit_msg, " @ ", m5.curTick())
            break

    if options.checkpoint_at_end:
        print("Dropping checkpoint at the end tick %d" % m5.curTick())
        m5.checkpoint(os.path.join(checkpoint_dir, "cpt"))
        print("Checkpoint done.")

    sys.exit(event.getCode())


def generateDtb(root):
    root.system.generateDtb(os.path.join(m5.options.outdir, "system.dtb"))


def main():
    parser = argparse.ArgumentParser(
        description="Generic ARM big.LITTLE configuration"
    )
    addOptions(parser)
    options = parser.parse_args()
    root = build(options)
    root.apply_config(options.param)
    instantiate(options)
    if options.dtb_gen:
        generateDtb(root)
    else:
<<<<<<< HEAD
      run(options)
=======
        run()
>>>>>>> b88f814e


if __name__ == "__m5_main__":
    main()<|MERGE_RESOLUTION|>--- conflicted
+++ resolved
@@ -46,16 +46,6 @@
 
 m5.util.addToPath("../../")
 
-<<<<<<< HEAD
-from common import FSConfig
-from common import SysPaths
-from common import ObjectList
-from common import Options
-from common.cores.arm import ex5_big, ex5_LITTLE
-from common.cores.arm.O3_ARM_v7a import *
-
-=======
->>>>>>> b88f814e
 import devices
 from common import (
     FSConfig,
@@ -97,34 +87,6 @@
     return False
 
 
-<<<<<<< HEAD
-class AtomicCacheCluster(devices.CpuCluster):
-    def __init__(self, system, num_cpus, cpu_clock, cpu_voltage="1.0V"):
-        cpu_config = [ ObjectList.cpu_list.get("AtomicSimpleCPU"),
-            devices.L1I, devices.L1D, devices.WalkCache, devices.L2 ]
-        super(AtomicCacheCluster, self).__init__(system, num_cpus, cpu_clock,
-                                                 cpu_voltage, *cpu_config)
-        for cpu in self.cpus:
-            cpu.branchPred = O3_ARM_v7a_BP()
-
-class PostkCluster(devices.CpuCluster):
-    def __init__(self, system, num_cpus, cpu_clock,
-                 cpu_voltage="1.0V"):
-        import common.cores.arm.O3_PostK as core
-        cpu_config = [ ObjectList.cpu_list.get("O3_ARM_PostK_3"),
-            core.O3_ARM_PostK_ICache, core.O3_ARM_PostK_DCache,
-            core.O3_ARM_PostK_WalkCache, core.O3_ARM_PostK_L2 ]
-        super(PostkCluster, self).__init__(system, num_cpus, cpu_clock,
-                                           cpu_voltage, *cpu_config)
-
-class BigCluster(devices.CpuCluster):
-    def __init__(self, system, num_cpus, cpu_clock,
-                 cpu_voltage="1.0V"):
-        cpu_config = [ ObjectList.cpu_list.get("O3_ARM_v7a_3"),
-            devices.L1I, devices.L1D, devices.L2 ]
-        super(BigCluster, self).__init__(system, num_cpus, cpu_clock,
-                                         cpu_voltage, *cpu_config)
-=======
 class BigCluster(devices.ArmCpuCluster):
     def __init__(self, system, num_cpus, cpu_clock, cpu_voltage="1.0V"):
         cpu_config = [
@@ -145,7 +107,6 @@
             devices.L2,
         ]
         super().__init__(system, num_cpus, cpu_clock, cpu_voltage, *cpu_config)
->>>>>>> b88f814e
 
 
 class Ex5BigCluster(devices.CpuCluster):
@@ -218,17 +179,9 @@
 
 
 cpu_types = {
-<<<<<<< HEAD
-    "atomic" : (AtomicCluster, AtomicCluster),
-    "ac"     : (AtomicCacheCluster, AtomicCacheCluster),
-    "timing" : (BigCluster, LittleCluster),
-    "exynos" : (Ex5BigCluster, Ex5LittleCluster),
-    "postk"  : (PostkCluster, LittleCluster),
-=======
     "atomic": (AtomicCluster, AtomicCluster),
     "timing": (BigCluster, LittleCluster),
     "exynos": (Ex5BigCluster, Ex5LittleCluster),
->>>>>>> b88f814e
 }
 
 # Only add the KVM CPU if it has been compiled into gem5
@@ -358,26 +311,6 @@
         action="append",
         default=[],
         help="Set a SimObject parameter relative to the root node. "
-<<<<<<< HEAD
-             "An extended Python multi range slicing syntax can be used "
-             "for arrays. For example: "
-             "'system.cpu[0,1,3:8:2].max_insts_all_threads = 42' "
-             "sets max_insts_all_threads for cpus 0, 1, 3, 5 and 7 "
-             "Direct parameters of the root object are not accessible, "
-             "only parameters of its children.")
-    parser.add_argument("--vio-9p", action="store_true",
-                        help=Options.vio_9p_help)
-    parser.add_argument("--dtb-gen", action="store_true",
-                        help="Doesn't run simulation, it generates a DTB only")
-    parser.add_argument("--maxinsts", type=int, default=0, help="Total " \
-                        "number of instructions to simulate")
-    parser.add_argument("--simpoint-profile", action="store_true",
-                        help="Enable basic block profiling for SimPoints")
-    parser.add_argument("--simpoint-interval", type=int, default=10000000,
-                        help="SimPoint interval in num of instructions")
-    parser.add_argument("--checkpoint-at-end", action="store_true",
-                        help="take a checkpoint at end of run")
-=======
         "An extended Python multi range slicing syntax can be used "
         "for arrays. For example: "
         "'system.cpu[0,1,3:8:2].max_insts_all_threads = 42' "
@@ -393,7 +326,6 @@
         action="store_true",
         help="Doesn't run simulation, it generates a DTB only",
     )
->>>>>>> b88f814e
     return parser
 
 
@@ -605,11 +537,7 @@
     if options.dtb_gen:
         generateDtb(root)
     else:
-<<<<<<< HEAD
-      run(options)
-=======
         run()
->>>>>>> b88f814e
 
 
 if __name__ == "__m5_main__":
