# Copyright (c) 2016-2017, 2019-2021 ARM Limited
# All rights reserved.
#
# The license below extends only to copyright in the software and shall
# not be construed as granting a license to any other intellectual
# property including but not limited to intellectual property relating
# to a hardware implementation of the functionality of the software
# licensed hereunder.  You may use the software subject to the license
# terms below provided that you ensure that this notice is replicated
# unmodified and in its entirety in all distributions of the software,
# modified or unmodified, in source code or in binary form.
#
# Redistribution and use in source and binary forms, with or without
# modification, are permitted provided that the following conditions are
# met: redistributions of source code must retain the above copyright
# notice, this list of conditions and the following disclaimer;
# redistributions in binary form must reproduce the above copyright
# notice, this list of conditions and the following disclaimer in the
# documentation and/or other materials provided with the distribution;
# neither the name of the copyright holders nor the names of its
# contributors may be used to endorse or promote products derived from
# this software without specific prior written permission.
#
# THIS SOFTWARE IS PROVIDED BY THE COPYRIGHT HOLDERS AND CONTRIBUTORS
# "AS IS" AND ANY EXPRESS OR IMPLIED WARRANTIES, INCLUDING, BUT NOT
# LIMITED TO, THE IMPLIED WARRANTIES OF MERCHANTABILITY AND FITNESS FOR
# A PARTICULAR PURPOSE ARE DISCLAIMED. IN NO EVENT SHALL THE COPYRIGHT
# OWNER OR CONTRIBUTORS BE LIABLE FOR ANY DIRECT, INDIRECT, INCIDENTAL,
# SPECIAL, EXEMPLARY, OR CONSEQUENTIAL DAMAGES (INCLUDING, BUT NOT
# LIMITED TO, PROCUREMENT OF SUBSTITUTE GOODS OR SERVICES; LOSS OF USE,
# DATA, OR PROFITS; OR BUSINESS INTERRUPTION) HOWEVER CAUSED AND ON ANY
# THEORY OF LIABILITY, WHETHER IN CONTRACT, STRICT LIABILITY, OR TORT
# (INCLUDING NEGLIGENCE OR OTHERWISE) ARISING IN ANY WAY OUT OF THE USE
# OF THIS SOFTWARE, EVEN IF ADVISED OF THE POSSIBILITY OF SUCH DAMAGE.

# This is an example configuration script for full system simulation of
# a generic ARM bigLITTLE system.

import argparse
import os
import sys
import m5
import m5.util
from m5.objects import *

m5.util.addToPath("../../")

from common import FSConfig
from common import SysPaths
from common import ObjectList
from common import Options
from common.cores.arm import ex5_big, ex5_LITTLE
from common.cores.arm.O3_ARM_v7a import *

import devices
from devices import AtomicCluster, KvmCluster, FastmodelCluster


default_disk = 'aarch64-ubuntu-trusty-headless.img'

default_mem_size= "2GB"

def _to_ticks(value):
    """Helper function to convert a latency from string format to Ticks"""

    return m5.ticks.fromSeconds(m5.util.convert.anyToLatency(value))

def _using_pdes(root):
    """Determine if the simulator is using multiple parallel event queues"""

    for obj in root.descendants():
        if not m5.proxy.isproxy(obj.eventq_index) and \
               obj.eventq_index != root.eventq_index:
            return True

    return False


class AtomicCacheCluster(devices.CpuCluster):
    def __init__(self, system, num_cpus, cpu_clock, cpu_voltage="1.0V"):
        cpu_config = [ ObjectList.cpu_list.get("AtomicSimpleCPU"),
            devices.L1I, devices.L1D, devices.WalkCache, devices.L2 ]
        super(AtomicCacheCluster, self).__init__(system, num_cpus, cpu_clock,
                                                 cpu_voltage, *cpu_config)
        for cpu in self.cpus:
            cpu.branchPred = O3_ARM_v7a_BP()

class PostkCluster(devices.CpuCluster):
    def __init__(self, system, num_cpus, cpu_clock,
                 cpu_voltage="1.0V"):
        import common.cores.arm.O3_PostK as core
        cpu_config = [ ObjectList.cpu_list.get("O3_ARM_PostK_3"),
            core.O3_ARM_PostK_ICache, core.O3_ARM_PostK_DCache,
            core.O3_ARM_PostK_WalkCache, core.O3_ARM_PostK_L2 ]
        super(PostkCluster, self).__init__(system, num_cpus, cpu_clock,
                                           cpu_voltage, *cpu_config)

class BigCluster(devices.CpuCluster):
    def __init__(self, system, num_cpus, cpu_clock,
                 cpu_voltage="1.0V"):
        cpu_config = [ ObjectList.cpu_list.get("O3_ARM_v7a_3"),
            devices.L1I, devices.L1D, devices.L2 ]
        super(BigCluster, self).__init__(system, num_cpus, cpu_clock,
                                         cpu_voltage, *cpu_config)

class LittleCluster(devices.CpuCluster):
    def __init__(self, system, num_cpus, cpu_clock,
                 cpu_voltage="1.0V"):
        cpu_config = [ ObjectList.cpu_list.get("MinorCPU"), devices.L1I,
            devices.L1D, devices.L2 ]
        super(LittleCluster, self).__init__(system, num_cpus, cpu_clock,
                                         cpu_voltage, *cpu_config)

class Ex5BigCluster(devices.CpuCluster):
    def __init__(self, system, num_cpus, cpu_clock,
                 cpu_voltage="1.0V"):
        cpu_config = [ ObjectList.cpu_list.get("ex5_big"), ex5_big.L1I,
            ex5_big.L1D, ex5_big.L2 ]
        super(Ex5BigCluster, self).__init__(system, num_cpus, cpu_clock,
                                         cpu_voltage, *cpu_config)

class Ex5LittleCluster(devices.CpuCluster):
    def __init__(self, system, num_cpus, cpu_clock,
                 cpu_voltage="1.0V"):
        cpu_config = [ ObjectList.cpu_list.get("ex5_LITTLE"),
            ex5_LITTLE.L1I, ex5_LITTLE.L1D,
            ex5_LITTLE.L2 ]
        super(Ex5LittleCluster, self).__init__(system, num_cpus, cpu_clock,
                                         cpu_voltage, *cpu_config)

def createSystem(caches, kernel, bootscript, machine_type="VExpress_GEM5",
                 disks=[],  mem_size=default_mem_size, bootloader=None):
    platform = ObjectList.platform_list.get(machine_type)
    m5.util.inform("Simulated platform: %s", platform.__name__)

    sys = devices.SimpleSystem(caches, mem_size, platform(),
                               workload=ArmFsLinux(
                                   object_file=SysPaths.binary(kernel)),
                               readfile=bootscript)

    sys.mem_ctrls = [ SimpleMemory(range=r, port=sys.membus.mem_side_ports)
                      for r in sys.mem_ranges ]

    sys.connect()

    # Attach disk images
    if disks:
        def cow_disk(image_file):
            image = CowDiskImage()
            image.child.image_file = SysPaths.disk(image_file)
            return image

        sys.disk_images = [ cow_disk(f) for f in disks ]
        sys.pci_vio_block = [ PciVirtIO(vio=VirtIOBlock(image=img))
                              for img in sys.disk_images ]
        for dev in sys.pci_vio_block:
            sys.attach_pci(dev)

    sys.realview.setupBootLoader(sys, SysPaths.binary, bootloader)

    return sys

cpu_types = {
    "atomic" : (AtomicCluster, AtomicCluster),
    "ac"     : (AtomicCacheCluster, AtomicCacheCluster),
    "timing" : (BigCluster, LittleCluster),
    "exynos" : (Ex5BigCluster, Ex5LittleCluster),
    "postk"  : (PostkCluster, LittleCluster),
}

# Only add the KVM CPU if it has been compiled into gem5
if devices.have_kvm:
    cpu_types["kvm"] = (KvmCluster, KvmCluster)

# Only add the FastModel CPU if it has been compiled into gem5
if devices.have_fastmodel:
    cpu_types["fastmodel"] = (FastmodelCluster, FastmodelCluster)

def addOptions(parser):
    parser.add_argument("--restore-from", type=str, default=None,
                        help="Restore from checkpoint")
    parser.add_argument("--dtb", type=str, default=None,
                        help="DTB file to load")
    parser.add_argument("--kernel", type=str, required=True,
                        help="Linux kernel")
    parser.add_argument("--root", type=str, default="/dev/vda1",
                        help="Specify the kernel CLI root= argument")
    parser.add_argument("--machine-type", type=str,
                        choices=ObjectList.platform_list.get_names(),
                        default="VExpress_GEM5",
                        help="Hardware platform class")
    parser.add_argument("--disk", action="append", type=str, default=[],
                        help="Disks to instantiate")
    parser.add_argument("--bootscript", type=str, default="",
                        help="Linux bootscript")
    parser.add_argument("--cpu-type", type=str, choices=list(cpu_types.keys()),
                        default="timing",
                        help="CPU simulation mode. Default: %(default)s")
    parser.add_argument("--kernel-init", type=str, default="/sbin/init",
                        help="Override init")
    parser.add_argument("--big-cpus", type=int, default=1,
                        help="Number of big CPUs to instantiate")
    parser.add_argument("--little-cpus", type=int, default=1,
                        help="Number of little CPUs to instantiate")
    parser.add_argument("--caches", action="store_true", default=False,
                        help="Instantiate caches")
    parser.add_argument("--last-cache-level", type=int, default=2,
                        help="Last level of caches (e.g. 3 for L3)")
    parser.add_argument("--big-cpu-clock", type=str, default="2GHz",
                        help="Big CPU clock frequency")
    parser.add_argument("--little-cpu-clock", type=str, default="1GHz",
                        help="Little CPU clock frequency")
    parser.add_argument("--sim-quantum", type=str, default="1ms",
                        help="Simulation quantum for parallel simulation. " \
                        "Default: %(default)s")
    parser.add_argument("--mem-size", type=str, default=default_mem_size,
                        help="System memory size")
    parser.add_argument("--kernel-cmd", type=str, default=None,
                        help="Custom Linux kernel command")
    parser.add_argument("--bootloader", action="append",
                        help="executable file that runs before the --kernel")
    parser.add_argument("--kvm-userspace-gic", action="store_true",
                        default=False,
                        help="Use the gem5 GIC in a KVM simulation")
    parser.add_argument("-P", "--param", action="append", default=[],
        help="Set a SimObject parameter relative to the root node. "
             "An extended Python multi range slicing syntax can be used "
             "for arrays. For example: "
             "'system.cpu[0,1,3:8:2].max_insts_all_threads = 42' "
             "sets max_insts_all_threads for cpus 0, 1, 3, 5 and 7 "
             "Direct parameters of the root object are not accessible, "
             "only parameters of its children.")
    parser.add_argument("--vio-9p", action="store_true",
                        help=Options.vio_9p_help)
<<<<<<< HEAD
    parser.add_argument("--maxinsts", type=int, default=0, help="Total " \
                        "number of instructions to simulate")
    parser.add_argument("--simpoint-profile", action="store_true",
                        help="Enable basic block profiling for SimPoints")
    parser.add_argument("--simpoint-interval", type=int, default=10000000,
                        help="SimPoint interval in num of instructions")
    parser.add_argument("--checkpoint-at-end", action="store_true",
                        help="take a checkpoint at end of run")
=======
    parser.add_argument("--dtb-gen", action="store_true",
                        help="Doesn't run simulation, it generates a DTB only")
>>>>>>> 141cc37c
    return parser

def build(options):
    m5.ticks.fixGlobalFrequency()

    kernel_cmd = [
        "earlyprintk",
        "earlycon=pl011,0x1c090000",
        "console=ttyAMA0",
        "lpj=19988480",
        "norandmaps",
        "loglevel=8",
        "mem=%s" % options.mem_size,
        "root=%s" % options.root,
        "rw",
        "init=%s" % options.kernel_init,
        "vmalloc=768MB",
    ]

    root = Root(full_system=True)

    disks = [default_disk] if len(options.disk) == 0 else options.disk
    system = createSystem(options.caches,
                          options.kernel,
                          options.bootscript,
                          options.machine_type,
                          disks=disks,
                          mem_size=options.mem_size,
                          bootloader=options.bootloader)

    root.system = system
    if options.kernel_cmd:
        system.workload.command_line = options.kernel_cmd
    else:
        system.workload.command_line = " ".join(kernel_cmd)

    if options.big_cpus + options.little_cpus == 0:
        m5.util.panic("Empty CPU clusters")

    big_model, little_model = cpu_types[options.cpu_type]

    all_cpus = []
    # big cluster
    if options.big_cpus > 0:
        system.bigCluster = big_model(system, options.big_cpus,
                                      options.big_cpu_clock)
        system.mem_mode = system.bigCluster.memoryMode()
        all_cpus += system.bigCluster.cpus
        if options.maxinsts:
            for i in range(options.big_cpus):
                system.bigCluster.cpus[i].max_insts_all_threads = \
                    options.maxinsts
        if options.simpoint_profile:
            for i in range(options.big_cpus):
                system.bigCluster.cpus[i].addSimPointProbe(
                    options.simpoint_interval)

    # little cluster
    if options.little_cpus > 0:
        system.littleCluster = little_model(system, options.little_cpus,
                                            options.little_cpu_clock)
        system.mem_mode = system.littleCluster.memoryMode()
        all_cpus += system.littleCluster.cpus
        if options.maxinsts:
            for i in range(options.little_cpus):
                system.littleCluster.cpus[i].max_insts_all_threads = \
                    options.maxinsts

    # Figure out the memory mode
    if options.big_cpus > 0 and options.little_cpus > 0 and \
       system.bigCluster.memoryMode() != system.littleCluster.memoryMode():
        m5.util.panic("Memory mode missmatch among CPU clusters")


    # create caches
    system.addCaches(options.caches, options.last_cache_level)
    if not options.caches:
        if options.big_cpus > 0 and system.bigCluster.requireCaches():
            m5.util.panic("Big CPU model requires caches")
        if options.little_cpus > 0 and system.littleCluster.requireCaches():
            m5.util.panic("Little CPU model requires caches")

    # Create a KVM VM and do KVM-specific configuration
    if issubclass(big_model, KvmCluster):
        _build_kvm(options, system, all_cpus)

    # Linux device tree
    if options.dtb is not None:
        system.workload.dtb_filename = SysPaths.binary(options.dtb)
    else:
        system.workload.dtb_filename = \
            os.path.join(m5.options.outdir, 'system.dtb')
        system.generateDtb(system.workload.dtb_filename)

    if devices.have_fastmodel and issubclass(big_model, FastmodelCluster):
        from m5 import arm_fast_model as fm, systemc as sc
        # setup FastModels for simulation
        fm.setup_simulation("cortexa76")
        # setup SystemC
        root.systemc_kernel = m5.objects.SystemC_Kernel()
        m5.tlm.tlm_global_quantum_instance().set(
            sc.sc_time(10000.0 / 100000000.0, sc.sc_time.SC_SEC))

    if options.vio_9p:
        FSConfig.attach_9p(system.realview, system.iobus)

    return root

def _build_kvm(options, system, cpus):
    system.kvm_vm = KvmVM()

    if options.kvm_userspace_gic:
        # We will use the simulated GIC.
        # In order to make it work we need to remove the system interface
        # of the generic timer from the DTB and we need to inform the
        # MuxingKvmGic class to use the gem5 GIC instead of relying on the
        # host interrupt controller
        GenericTimer.generateDeviceTree = SimObject.generateDeviceTree
        system.realview.gic.simulate_gic = True

    # Assign KVM CPUs to their own event queues / threads. This
    # has to be done after creating caches and other child objects
    # since these mustn't inherit the CPU event queue.
    if len(cpus) > 1:
        device_eq = 0
        first_cpu_eq = 1
        for idx, cpu in enumerate(cpus):
            # Child objects usually inherit the parent's event
            # queue. Override that and use the same event queue for
            # all devices.
            for obj in cpu.descendants():
                obj.eventq_index = device_eq
            cpu.eventq_index = first_cpu_eq + idx



def instantiate(options, checkpoint_dir=None):
    # Setup the simulation quantum if we are running in PDES-mode
    # (e.g., when using KVM)
    root = Root.getInstance()
    if root and _using_pdes(root):
        m5.util.inform("Running in PDES mode with a %s simulation quantum.",
                       options.sim_quantum)
        root.sim_quantum = _to_ticks(options.sim_quantum)

    # Get and load from the chkpt or simpoint checkpoint
    if options.restore_from:
        if checkpoint_dir and not os.path.isabs(options.restore_from):
            cpt = os.path.join(checkpoint_dir, options.restore_from)
        else:
            cpt = options.restore_from

        m5.util.inform("Restoring from checkpoint %s", cpt)
        m5.instantiate(cpt)
    else:
        m5.instantiate()


def run(options, checkpoint_dir=m5.options.outdir):
    # start simulation (and drop checkpoints when requested)
    while True:
        event = m5.simulate()
        exit_msg = event.getCause()
        if exit_msg == "checkpoint":
            print("Dropping checkpoint at tick %d" % m5.curTick())
            cpt_dir = os.path.join(checkpoint_dir, "cpt.%d" % m5.curTick())
            m5.checkpoint(cpt_dir)
            print("Checkpoint done.")
        else:
            print(exit_msg, " @ ", m5.curTick())
            break

    if options.checkpoint_at_end:
        print("Dropping checkpoint at the end tick %d" % m5.curTick())
        m5.checkpoint(os.path.join(checkpoint_dir, "cpt"))
        print("Checkpoint done.")

    sys.exit(event.getCode())


def generateDtb(root):
    root.system.generateDtb(os.path.join(m5.options.outdir, "system.dtb"))


def main():
    parser = argparse.ArgumentParser(
        description="Generic ARM big.LITTLE configuration")
    addOptions(parser)
    options = parser.parse_args()
    root = build(options)
    root.apply_config(options.param)
    instantiate(options)
<<<<<<< HEAD
    run(options)
=======
    if options.dtb_gen:
      generateDtb(root)
    else:
      run()
>>>>>>> 141cc37c


if __name__ == "__m5_main__":
    main()<|MERGE_RESOLUTION|>--- conflicted
+++ resolved
@@ -232,7 +232,8 @@
              "only parameters of its children.")
     parser.add_argument("--vio-9p", action="store_true",
                         help=Options.vio_9p_help)
-<<<<<<< HEAD
+    parser.add_argument("--dtb-gen", action="store_true",
+                        help="Doesn't run simulation, it generates a DTB only")
     parser.add_argument("--maxinsts", type=int, default=0, help="Total " \
                         "number of instructions to simulate")
     parser.add_argument("--simpoint-profile", action="store_true",
@@ -241,10 +242,6 @@
                         help="SimPoint interval in num of instructions")
     parser.add_argument("--checkpoint-at-end", action="store_true",
                         help="take a checkpoint at end of run")
-=======
-    parser.add_argument("--dtb-gen", action="store_true",
-                        help="Doesn't run simulation, it generates a DTB only")
->>>>>>> 141cc37c
     return parser
 
 def build(options):
@@ -437,14 +434,10 @@
     root = build(options)
     root.apply_config(options.param)
     instantiate(options)
-<<<<<<< HEAD
-    run(options)
-=======
     if options.dtb_gen:
       generateDtb(root)
     else:
-      run()
->>>>>>> 141cc37c
+      run(options)
 
 
 if __name__ == "__m5_main__":
