# Copyright (c) 2016-2017, 2022-2023 Arm Limited
# All rights reserved.
#
# The license below extends only to copyright in the software and shall
# not be construed as granting a license to any other intellectual
# property including but not limited to intellectual property relating
# to a hardware implementation of the functionality of the software
# licensed hereunder.  You may use the software subject to the license
# terms below provided that you ensure that this notice is replicated
# unmodified and in its entirety in all distributions of the software,
# modified or unmodified, in source code or in binary form.
#
# Redistribution and use in source and binary forms, with or without
# modification, are permitted provided that the following conditions are
# met: redistributions of source code must retain the above copyright
# notice, this list of conditions and the following disclaimer;
# redistributions in binary form must reproduce the above copyright
# notice, this list of conditions and the following disclaimer in the
# documentation and/or other materials provided with the distribution;
# neither the name of the copyright holders nor the names of its
# contributors may be used to endorse or promote products derived from
# this software without specific prior written permission.
#
# THIS SOFTWARE IS PROVIDED BY THE COPYRIGHT HOLDERS AND CONTRIBUTORS
# "AS IS" AND ANY EXPRESS OR IMPLIED WARRANTIES, INCLUDING, BUT NOT
# LIMITED TO, THE IMPLIED WARRANTIES OF MERCHANTABILITY AND FITNESS FOR
# A PARTICULAR PURPOSE ARE DISCLAIMED. IN NO EVENT SHALL THE COPYRIGHT
# OWNER OR CONTRIBUTORS BE LIABLE FOR ANY DIRECT, INDIRECT, INCIDENTAL,
# SPECIAL, EXEMPLARY, OR CONSEQUENTIAL DAMAGES (INCLUDING, BUT NOT
# LIMITED TO, PROCUREMENT OF SUBSTITUTE GOODS OR SERVICES; LOSS OF USE,
# DATA, OR PROFITS; OR BUSINESS INTERRUPTION) HOWEVER CAUSED AND ON ANY
# THEORY OF LIABILITY, WHETHER IN CONTRACT, STRICT LIABILITY, OR TORT
# (INCLUDING NEGLIGENCE OR OTHERWISE) ARISING IN ANY WAY OUT OF THE USE
# OF THIS SOFTWARE, EVEN IF ADVISED OF THE POSSIBILITY OF SUCH DAMAGE.

"""This script is the syscall emulation example script from the ARM
Research Starter Kit on System Modeling. More information can be found
at: http://www.arm.com/ResearchEnablement/SystemModeling
"""

import argparse
import os
import shlex

import m5
from m5.objects import *
from m5.util import addToPath

<<<<<<< HEAD
from common import ObjectList
from common import MemConfig
from common.cores.arm import HPI
from common.cores.arm.O3_ARM_v7a import *
import common.cores.arm.O3_PostK as PostK
import common.cores.arm.ex5_big as ex5_big
import common.cores.arm.ex5_LITTLE as ex5_LITTLE

import devices
from cfg_generater import generate_configs


=======
m5.util.addToPath("../..")

import devices
from common import (
    MemConfig,
    ObjectList,
)
from common.cores.arm import (
    HPI,
    O3_ARM_v7a,
)
>>>>>>> b88f814e

# Pre-defined CPU configurations. Each tuple must be ordered as : (cpu_class,
# l1_icache_class, l1_dcache_class, l2_Cache_class). Any of
# the cache class may be 'None' if the particular cache is not present.
cpu_types = {
<<<<<<< HEAD
    "atomic" : ( AtomicSimpleCPU, None, None, None),
    "minor" : (MinorCPU,
               devices.L1I, devices.L1D,
               devices.L2),
    "hpi" : ( HPI.HPI,
              HPI.HPI_ICache, HPI.HPI_DCache,
              HPI.HPI_L2),
    "ac" : (AtomicSimpleCPU,
            devices.L1I, devices.L1D, devices.L2),
    "o3" : (O3CPU,
            devices.L1I, devices.L1D, devices.L2),
    "timing" : (ObjectList.cpu_list.get("O3_ARM_v7a_3"),
            devices.L1I, devices.L1D, devices.L2),
    "ex5" : (ObjectList.cpu_list.get("ex5_big"),
            ex5_big.L1I, ex5_big.L1D, ex5_big.L2),
    "ex5l" : (ObjectList.cpu_list.get("ex5_LITTLE"),
            ex5_LITTLE.L1I, ex5_LITTLE.L1D, ex5_LITTLE.L2),
    "pk" : (ObjectList.cpu_list.get("O3_ARM_PostK_3"),
            PostK.O3_ARM_PostK_ICache, PostK.O3_ARM_PostK_DCache,
            PostK.O3_ARM_PostK_L2)
}


class SimpleSeSystem(System):
    '''
    Example system class for syscall emulation mode
    '''

    # Use a fixed cache line size of 64 bytes
    cache_line_size = 64

    def __init__(self, args, **kwargs):
        super(SimpleSeSystem, self).__init__(**kwargs)

        # Setup book keeping to be able to use CpuClusters from the
        # devices module.
        self._clusters = []
        self._num_cpus = 0

        # Create a voltage and clock domain for system components
        self.voltage_domain = VoltageDomain(voltage="3.3V")
        self.clk_domain = SrcClockDomain(clock="1GHz",
                                         voltage_domain=self.voltage_domain)

        # Create the off-chip memory bus.
        self.membus = SystemXBar()

        # Wire up the system port that gem5 uses to load the kernel
        # and to perform debug accesses.
        self.system_port = self.membus.cpu_side_ports


        # Add CPUs to the system. A cluster of CPUs typically have
        # private L1 caches and a shared L2 cache.
        self.cpu_cluster = devices.CpuCluster(self,
                                              args.num_cores,
                                              args.cpu_freq, "1.2V",
                                              *cpu_types[args.cpu])

        # Create a cache hierarchy (unless we are simulating a
        # functional CPU in atomic memory mode) for the CPU cluster
        # and connect it to the shared memory bus.
        if self.cpu_cluster.memoryMode() == "timing":
            self.cpu_cluster.addL1()
            self.cpu_cluster.addL2(self.cpu_cluster.clk_domain)
        elif args.cpu == "ac":
            self.cpu_cluster.addL1()
            self.cpu_cluster.addL2(self.cpu_cluster.clk_domain)
            for i in range(args.num_cores):
                self.cpu_cluster.cpus[i].branchPred = O3_ARM_v7a_BP()
        self.cpu_cluster.connectMemSide(self.membus)

        if args.maxinsts:
            for i in range(args.num_cores):
                self.cpu_cluster.cpus[i].max_insts_all_threads = \
                    args.maxinsts

        if args.simpoint_profile:
            for i in range(args.num_cores):
                self.cpu_cluster.cpus[i].addSimPointProbe(
                    args.simpoint_interval)

        # Tell gem5 about the memory mode used by the CPUs we are
        # simulating.
        self.mem_mode = self.cpu_cluster.memoryMode()

    def numCpuClusters(self):
        return len(self._clusters)

    def addCpuCluster(self, cpu_cluster, num_cpus):
        assert cpu_cluster not in self._clusters
        assert num_cpus > 0
        self._clusters.append(cpu_cluster)
        self._num_cpus += num_cpus

    def numCpus(self):
        return self._num_cpus

=======
    "atomic": (AtomicSimpleCPU, None, None, None),
    "minor": (MinorCPU, devices.L1I, devices.L1D, devices.L2),
    "hpi": (HPI.HPI, HPI.HPI_ICache, HPI.HPI_DCache, HPI.HPI_L2),
    "o3": (
        O3_ARM_v7a.O3_ARM_v7a_3,
        O3_ARM_v7a.O3_ARM_v7a_ICache,
        O3_ARM_v7a.O3_ARM_v7a_DCache,
        O3_ARM_v7a.O3_ARM_v7aL2,
    ),
}


>>>>>>> b88f814e
def get_processes(cmd):
    """Interprets commands to run and returns a list of processes"""

    cwd = os.getcwd()
    multiprocesses = []
    for idx, c in enumerate(cmd):
        argv = shlex.split(c)

        process = Process(pid=100 + idx, cwd=cwd, cmd=argv, executable=argv[0])
        process.gid = os.getgid()

        print("info: %d. command and arguments: %s" % (idx + 1, process.cmd))
        multiprocesses.append(process)

    return multiprocesses


def create(args):
<<<<<<< HEAD
    ''' Create and configure the system object. '''

    if args.l1d_size != "":
        devices.L1D.size = args.l1d_size
    if args.l1i_size != "":
        devices.L1I.size = args.l1i_size
    if args.l2_size != "":
        if args.l2_size == "0":
            cpu_types[args.cpu] = (cpu_types[args.cpu][0],
                                   cpu_types[args.cpu][1],
                                   cpu_types[args.cpu][2], None)
        else:
            devices.L2.size = args.l2_size
    if args.random > 0:
        args, branchPred = generate_configs(args, args.random - 1)

    system = SimpleSeSystem(args)
=======
    """Create and configure the system object."""

    cpu_class = cpu_types[args.cpu][0]
    mem_mode = cpu_class.memory_mode()
    # Only simulate caches when using a timing CPU (e.g., the HPI model)
    want_caches = True if mem_mode == "timing" else False

    system = devices.SimpleSeSystem(
        mem_mode=mem_mode,
    )

    # Add CPUs to the system. A cluster of CPUs typically have
    # private L1 caches and a shared L2 cache.
    system.cpu_cluster = devices.ArmCpuCluster(
        system,
        args.num_cores,
        args.cpu_freq,
        "1.2V",
        *cpu_types[args.cpu],
        tarmac_gen=args.tarmac_gen,
        tarmac_dest=args.tarmac_dest,
    )

    # Create a cache hierarchy for the cluster. We are assuming that
    # clusters have core-private L1 caches and an L2 that's shared
    # within the cluster.
    system.addCaches(want_caches, last_cache_level=2)
>>>>>>> b88f814e

    if args.random > 0:
        for i in range(args.num_cores):
            system.cpu_cluster.cpus[i].branchPred = branchPred()

    # Tell components about the expected physical memory ranges. This
    # is, for example, used by the MemConfig helper to determine where
    # to map DRAMs in the physical address space.
    system.mem_ranges = [AddrRange(start=0, size=args.mem_size)]

    # Configure the off-chip memory system.
    MemConfig.config_mem(args, system)

    # Wire up the system's memory system
    system.connect()

    # Parse the command line and get a list of Processes instances
    # that we can pass to gem5.
    processes = get_processes(args.commands_to_run)
    if len(processes) != args.num_cores:
        print(
            "Error: Cannot map %d command(s) onto %d CPU(s)"
            % (len(processes), args.num_cores)
        )
        sys.exit(1)

    system.workload = SEWorkload.init_compatible(processes[0].executable)

    # Assign one workload to each CPU
    for cpu, workload in zip(system.cpu_cluster.cpus, processes):
        cpu.workload = workload

    return system


def main():
    parser = argparse.ArgumentParser(epilog=__doc__)

<<<<<<< HEAD
    parser.add_argument("commands_to_run", metavar="command(s)", nargs='*',
                        help="Command(s) to run")
    parser.add_argument("--cpu", type=str, choices=list(cpu_types.keys()),
                        default="atomic",
                        help="CPU model to use")
    parser.add_argument("--cpu-freq", type=str, default="2GHz")
    parser.add_argument("--num-cores", type=int, default=1,
                        help="Number of CPU cores")
    parser.add_argument("--mem-type", default="DDR4_2400_16x4",
                        choices=ObjectList.mem_list.get_names(),
                        help = "type of memory to use")
    parser.add_argument("--mem-channels", type=int, default=2,
                        help = "number of memory channels")
    parser.add_argument("--mem-ranks", type=int, default=None,
                        help = "number of memory ranks per channel")
    parser.add_argument("--mem-size", action="store", type=str,
                        default="2GB",
                        help="Specify the physical memory size")
    parser.add_argument("--l1d_size", type=str, default="")
    parser.add_argument("--l1i_size", type=str, default="")
    parser.add_argument("--l2_size", type=str, default="")
    parser.add_argument("--maxinsts", type=int, default=0, help="Total " \
                        "number of instructions to simulate")
    parser.add_argument("--simpoint-profile", action="store_true",
                        help="Enable basic block profiling for SimPoints")
    parser.add_argument("--simpoint-interval", type=int, default=10000000,
                        help="SimPoint interval in num of instructions")
    parser.add_argument("--checkpoint-at-end", action="store_true",
                        help="take a checkpoint at end of run")
    parser.add_argument("--restore", type=str, default=None)
    parser.add_argument("--random", "-r", type=int, default=0,
                        help="Random number for configurations")
=======
    parser.add_argument(
        "commands_to_run",
        metavar="command(s)",
        nargs="*",
        help="Command(s) to run",
    )
    parser.add_argument(
        "--cpu",
        type=str,
        choices=list(cpu_types.keys()),
        default="atomic",
        help="CPU model to use",
    )
    parser.add_argument("--cpu-freq", type=str, default="4GHz")
    parser.add_argument(
        "--num-cores", type=int, default=1, help="Number of CPU cores"
    )
    parser.add_argument(
        "--mem-type",
        default="DDR3_1600_8x8",
        choices=ObjectList.mem_list.get_names(),
        help="type of memory to use",
    )
    parser.add_argument(
        "--mem-channels", type=int, default=2, help="number of memory channels"
    )
    parser.add_argument(
        "--mem-ranks",
        type=int,
        default=None,
        help="number of memory ranks per channel",
    )
    parser.add_argument(
        "--mem-size",
        action="store",
        type=str,
        default="2GB",
        help="Specify the physical memory size",
    )
    parser.add_argument(
        "--tarmac-gen",
        action="store_true",
        help="Write a Tarmac trace.",
    )
    parser.add_argument(
        "--tarmac-dest",
        choices=TarmacDump.vals,
        default="stdoutput",
        help="Destination for the Tarmac trace output. [Default: stdoutput]",
    )
>>>>>>> b88f814e

    args = parser.parse_args()

    # Create a single root node for gem5's object hierarchy. There can
    # only exist one root node in the simulator at any given
    # time. Tell gem5 that we want to use syscall emulation mode
    # instead of full system mode.
    root = Root(full_system=False)

    # Populate the root node with a system. A system corresponds to a
    # single node with shared memory.
    root.system = create(args)

    # Instantiate the C++ object hierarchy. After this point,
    # SimObjects can't be instantiated anymore.
    if args.restore is not None:
        m5.instantiate(args.restore)
    else:
        m5.instantiate()

    # Start the simulator. This gives control to the C++ world and
    # starts the simulator. The returned event tells the simulation
    # script why the simulator exited.
    event = m5.simulate()

    if args.checkpoint_at_end:
        m5.checkpoint(os.path.join(m5.options.outdir, "cpt.%d" % m5.curTick()))

    # Print the reason for the simulation exit. Some exit codes are
    # requests for service (e.g., checkpoints) from the simulation
    # script. We'll just ignore them here and exit.
    print(f"{event.getCause()} ({event.getCode()}) @ {m5.curTick()}")


if __name__ == "__m5_main__":
    main()<|MERGE_RESOLUTION|>--- conflicted
+++ resolved
@@ -46,20 +46,6 @@
 from m5.objects import *
 from m5.util import addToPath
 
-<<<<<<< HEAD
-from common import ObjectList
-from common import MemConfig
-from common.cores.arm import HPI
-from common.cores.arm.O3_ARM_v7a import *
-import common.cores.arm.O3_PostK as PostK
-import common.cores.arm.ex5_big as ex5_big
-import common.cores.arm.ex5_LITTLE as ex5_LITTLE
-
-import devices
-from cfg_generater import generate_configs
-
-
-=======
 m5.util.addToPath("../..")
 
 import devices
@@ -71,112 +57,11 @@
     HPI,
     O3_ARM_v7a,
 )
->>>>>>> b88f814e
 
 # Pre-defined CPU configurations. Each tuple must be ordered as : (cpu_class,
 # l1_icache_class, l1_dcache_class, l2_Cache_class). Any of
 # the cache class may be 'None' if the particular cache is not present.
 cpu_types = {
-<<<<<<< HEAD
-    "atomic" : ( AtomicSimpleCPU, None, None, None),
-    "minor" : (MinorCPU,
-               devices.L1I, devices.L1D,
-               devices.L2),
-    "hpi" : ( HPI.HPI,
-              HPI.HPI_ICache, HPI.HPI_DCache,
-              HPI.HPI_L2),
-    "ac" : (AtomicSimpleCPU,
-            devices.L1I, devices.L1D, devices.L2),
-    "o3" : (O3CPU,
-            devices.L1I, devices.L1D, devices.L2),
-    "timing" : (ObjectList.cpu_list.get("O3_ARM_v7a_3"),
-            devices.L1I, devices.L1D, devices.L2),
-    "ex5" : (ObjectList.cpu_list.get("ex5_big"),
-            ex5_big.L1I, ex5_big.L1D, ex5_big.L2),
-    "ex5l" : (ObjectList.cpu_list.get("ex5_LITTLE"),
-            ex5_LITTLE.L1I, ex5_LITTLE.L1D, ex5_LITTLE.L2),
-    "pk" : (ObjectList.cpu_list.get("O3_ARM_PostK_3"),
-            PostK.O3_ARM_PostK_ICache, PostK.O3_ARM_PostK_DCache,
-            PostK.O3_ARM_PostK_L2)
-}
-
-
-class SimpleSeSystem(System):
-    '''
-    Example system class for syscall emulation mode
-    '''
-
-    # Use a fixed cache line size of 64 bytes
-    cache_line_size = 64
-
-    def __init__(self, args, **kwargs):
-        super(SimpleSeSystem, self).__init__(**kwargs)
-
-        # Setup book keeping to be able to use CpuClusters from the
-        # devices module.
-        self._clusters = []
-        self._num_cpus = 0
-
-        # Create a voltage and clock domain for system components
-        self.voltage_domain = VoltageDomain(voltage="3.3V")
-        self.clk_domain = SrcClockDomain(clock="1GHz",
-                                         voltage_domain=self.voltage_domain)
-
-        # Create the off-chip memory bus.
-        self.membus = SystemXBar()
-
-        # Wire up the system port that gem5 uses to load the kernel
-        # and to perform debug accesses.
-        self.system_port = self.membus.cpu_side_ports
-
-
-        # Add CPUs to the system. A cluster of CPUs typically have
-        # private L1 caches and a shared L2 cache.
-        self.cpu_cluster = devices.CpuCluster(self,
-                                              args.num_cores,
-                                              args.cpu_freq, "1.2V",
-                                              *cpu_types[args.cpu])
-
-        # Create a cache hierarchy (unless we are simulating a
-        # functional CPU in atomic memory mode) for the CPU cluster
-        # and connect it to the shared memory bus.
-        if self.cpu_cluster.memoryMode() == "timing":
-            self.cpu_cluster.addL1()
-            self.cpu_cluster.addL2(self.cpu_cluster.clk_domain)
-        elif args.cpu == "ac":
-            self.cpu_cluster.addL1()
-            self.cpu_cluster.addL2(self.cpu_cluster.clk_domain)
-            for i in range(args.num_cores):
-                self.cpu_cluster.cpus[i].branchPred = O3_ARM_v7a_BP()
-        self.cpu_cluster.connectMemSide(self.membus)
-
-        if args.maxinsts:
-            for i in range(args.num_cores):
-                self.cpu_cluster.cpus[i].max_insts_all_threads = \
-                    args.maxinsts
-
-        if args.simpoint_profile:
-            for i in range(args.num_cores):
-                self.cpu_cluster.cpus[i].addSimPointProbe(
-                    args.simpoint_interval)
-
-        # Tell gem5 about the memory mode used by the CPUs we are
-        # simulating.
-        self.mem_mode = self.cpu_cluster.memoryMode()
-
-    def numCpuClusters(self):
-        return len(self._clusters)
-
-    def addCpuCluster(self, cpu_cluster, num_cpus):
-        assert cpu_cluster not in self._clusters
-        assert num_cpus > 0
-        self._clusters.append(cpu_cluster)
-        self._num_cpus += num_cpus
-
-    def numCpus(self):
-        return self._num_cpus
-
-=======
     "atomic": (AtomicSimpleCPU, None, None, None),
     "minor": (MinorCPU, devices.L1I, devices.L1D, devices.L2),
     "hpi": (HPI.HPI, HPI.HPI_ICache, HPI.HPI_DCache, HPI.HPI_L2),
@@ -189,7 +74,6 @@
 }
 
 
->>>>>>> b88f814e
 def get_processes(cmd):
     """Interprets commands to run and returns a list of processes"""
 
@@ -208,25 +92,6 @@
 
 
 def create(args):
-<<<<<<< HEAD
-    ''' Create and configure the system object. '''
-
-    if args.l1d_size != "":
-        devices.L1D.size = args.l1d_size
-    if args.l1i_size != "":
-        devices.L1I.size = args.l1i_size
-    if args.l2_size != "":
-        if args.l2_size == "0":
-            cpu_types[args.cpu] = (cpu_types[args.cpu][0],
-                                   cpu_types[args.cpu][1],
-                                   cpu_types[args.cpu][2], None)
-        else:
-            devices.L2.size = args.l2_size
-    if args.random > 0:
-        args, branchPred = generate_configs(args, args.random - 1)
-
-    system = SimpleSeSystem(args)
-=======
     """Create and configure the system object."""
 
     cpu_class = cpu_types[args.cpu][0]
@@ -254,7 +119,6 @@
     # clusters have core-private L1 caches and an L2 that's shared
     # within the cluster.
     system.addCaches(want_caches, last_cache_level=2)
->>>>>>> b88f814e
 
     if args.random > 0:
         for i in range(args.num_cores):
@@ -293,40 +157,6 @@
 def main():
     parser = argparse.ArgumentParser(epilog=__doc__)
 
-<<<<<<< HEAD
-    parser.add_argument("commands_to_run", metavar="command(s)", nargs='*',
-                        help="Command(s) to run")
-    parser.add_argument("--cpu", type=str, choices=list(cpu_types.keys()),
-                        default="atomic",
-                        help="CPU model to use")
-    parser.add_argument("--cpu-freq", type=str, default="2GHz")
-    parser.add_argument("--num-cores", type=int, default=1,
-                        help="Number of CPU cores")
-    parser.add_argument("--mem-type", default="DDR4_2400_16x4",
-                        choices=ObjectList.mem_list.get_names(),
-                        help = "type of memory to use")
-    parser.add_argument("--mem-channels", type=int, default=2,
-                        help = "number of memory channels")
-    parser.add_argument("--mem-ranks", type=int, default=None,
-                        help = "number of memory ranks per channel")
-    parser.add_argument("--mem-size", action="store", type=str,
-                        default="2GB",
-                        help="Specify the physical memory size")
-    parser.add_argument("--l1d_size", type=str, default="")
-    parser.add_argument("--l1i_size", type=str, default="")
-    parser.add_argument("--l2_size", type=str, default="")
-    parser.add_argument("--maxinsts", type=int, default=0, help="Total " \
-                        "number of instructions to simulate")
-    parser.add_argument("--simpoint-profile", action="store_true",
-                        help="Enable basic block profiling for SimPoints")
-    parser.add_argument("--simpoint-interval", type=int, default=10000000,
-                        help="SimPoint interval in num of instructions")
-    parser.add_argument("--checkpoint-at-end", action="store_true",
-                        help="take a checkpoint at end of run")
-    parser.add_argument("--restore", type=str, default=None)
-    parser.add_argument("--random", "-r", type=int, default=0,
-                        help="Random number for configurations")
-=======
     parser.add_argument(
         "commands_to_run",
         metavar="command(s)",
@@ -377,7 +207,6 @@
         default="stdoutput",
         help="Destination for the Tarmac trace output. [Default: stdoutput]",
     )
->>>>>>> b88f814e
 
     args = parser.parse_args()
 
