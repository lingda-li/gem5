--- conflicted
+++ resolved
@@ -71,14 +71,10 @@
     "ac" : (AtomicSimpleCPU,
             devices.L1I, devices.L1D, devices.L2),
     "timing" : (ObjectList.cpu_list.get("O3_ARM_v7a_3"),
-<<<<<<< HEAD
-            devices.L1I, devices.L1D, devices.WalkCache, devices.L2),
+            devices.L1I, devices.L1D, devices.L2),
     "pk" : (ObjectList.cpu_list.get("O3_ARM_PostK_3"),
             PostK.O3_ARM_PostK_ICache, PostK.O3_ARM_PostK_DCache,
-            PostK.O3_ARM_PostK_WalkCache, PostK.O3_ARM_PostK_L2)
-=======
-            devices.L1I, devices.L1D, devices.L2)
->>>>>>> f25b8d0b
+            PostK.O3_ARM_PostK_L2)
 }
 
 
